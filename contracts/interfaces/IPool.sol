// SPDX-License-Identifier: agpl-3.0
pragma solidity 0.8.7;

import {IPoolAddressesProvider} from './IPoolAddressesProvider.sol';
import {DataTypes} from '../protocol/libraries/types/DataTypes.sol';

/**
 * @title IPool
 * @author Aave
 * @notice Defines the basic interface for an Aave Pool.
 **/
interface IPool {
  /**
   * @notice Emitted on supply()
   * @param reserve The address of the underlying asset of the reserve
   * @param user The address initiating the supply
   * @param onBehalfOf The beneficiary of the supply, receiving the aTokens
   * @param amount The amount supplied
   * @param referralCode The referral code used
   **/
  event Supply(
    address indexed reserve,
    address user,
    address indexed onBehalfOf,
    uint256 amount,
    uint16 indexed referralCode
  );

  /**
   * @notice Emitted on withdraw()
   * @param reserve The address of the underlyng asset being withdrawn
   * @param user The address initiating the withdrawal, owner of aTokens
   * @param to The address that will receive the underlying
   * @param amount The amount to be withdrawn
   **/
  event Withdraw(address indexed reserve, address indexed user, address indexed to, uint256 amount);

  /**
   * @notice Emitted on borrow() and flashLoan() when debt needs to be opened
   * @param reserve The address of the underlying asset being borrowed
   * @param user The address of the user initiating the borrow(), receiving the funds on borrow() or just
   * initiator of the transaction on flashLoan()
   * @param onBehalfOf The address that will be getting the debt
   * @param amount The amount borrowed out
   * @param borrowRateMode The rate mode: 1 for Stable, 2 for Variable
   * @param borrowRate The numeric rate at which the user has borrowed
   * @param referral The referral code used
   **/
  event Borrow(
    address indexed reserve,
    address user,
    address indexed onBehalfOf,
    uint256 amount,
    uint256 borrowRateMode,
    uint256 borrowRate,
    uint16 indexed referral
  );

  /**
   * @notice Emitted on repay()
   * @param reserve The address of the underlying asset of the reserve
   * @param user The beneficiary of the repayment, getting his debt reduced
   * @param repayer The address of the user initiating the repay(), providing the funds
   * @param amount The amount repaid
   **/
  event Repay(
    address indexed reserve,
    address indexed user,
    address indexed repayer,
    uint256 amount
  );

  /**
   * @notice Emitted on swapBorrowRateMode()
   * @param reserve The address of the underlying asset of the reserve
   * @param user The address of the user swapping his rate mode
   * @param rateMode The rate mode that the user wants to swap to
   **/
  event Swap(address indexed reserve, address indexed user, uint256 rateMode);

  /**
   * @notice Emitted on setUserUseReserveAsCollateral()
   * @param reserve The address of the underlying asset of the reserve
   * @param user The address of the user enabling the usage as collateral
   **/
  event ReserveUsedAsCollateralEnabled(address indexed reserve, address indexed user);

  /**
   * @notice Emitted on setUserUseReserveAsCollateral()
   * @param reserve The address of the underlying asset of the reserve
   * @param user The address of the user enabling the usage as collateral
   **/
  event ReserveUsedAsCollateralDisabled(address indexed reserve, address indexed user);

  /**
   * @notice Emitted on rebalanceStableBorrowRate()
   * @param reserve The address of the underlying asset of the reserve
   * @param user The address of the user for which the rebalance has been executed
   **/
  event RebalanceStableBorrowRate(address indexed reserve, address indexed user);

  /**
   * @notice Emitted on flashLoan()
   * @param target The address of the flash loan receiver contract
   * @param initiator The address initiating the flash loan
   * @param asset The address of the asset being flash borrowed
   * @param amount The amount flash borrowed
   * @param premium The fee flash borrowed
   * @param referralCode The referral code used
   **/
  event FlashLoan(
    address indexed target,
    address indexed initiator,
    address indexed asset,
    uint256 amount,
    uint256 premium,
    uint16 referralCode
  );

  /**
   * @notice Emitted when a borrower is liquidated.
   * @param collateralAsset The address of the underlying asset used as collateral, to receive as result of the liquidation
   * @param debtAsset The address of the underlying borrowed asset to be repaid with the liquidation
   * @param user The address of the borrower getting liquidated
   * @param debtToCover The debt amount of borrowed `asset` the liquidator wants to cover
   * @param liquidatedCollateralAmount The amount of collateral received by the liiquidator
   * @param liquidator The address of the liquidator
   * @param receiveAToken True if the liquidators wants to receive the collateral aTokens, `false` if he wants
   * to receive the underlying collateral asset directly
   **/
  event LiquidationCall(
    address indexed collateralAsset,
    address indexed debtAsset,
    address indexed user,
    uint256 debtToCover,
    uint256 liquidatedCollateralAmount,
    address liquidator,
    bool receiveAToken
  );

  /**
   * @notice Emitted when the state of a reserve is updated.
   * @param reserve The address of the underlying asset of the reserve
   * @param liquidityRate The next liquidity rate
   * @param stableBorrowRate The next stable borrow rate
   * @param variableBorrowRate The next variable borrow rate
   * @param liquidityIndex The next liquidity index
   * @param variableBorrowIndex The next variable borrow index
   **/
  event ReserveDataUpdated(
    address indexed reserve,
    uint256 liquidityRate,
    uint256 stableBorrowRate,
    uint256 variableBorrowRate,
    uint256 liquidityIndex,
    uint256 variableBorrowIndex
  );

  /**
   * @notice Emitted when the protocol treasury receives minted aTokens from the accrued interest.
   * @param reserve The address of the reserve
   * @param amountMinted The amount minted to the treasury
   **/
  event MintedToTreasury(address indexed reserve, uint256 amountMinted);

  /**
<<<<<<< HEAD
   * @notice Emitted when the user selects a certain asset category for eMode
   * @param user The address of the user
   * @param categoryId The category id
   **/
  event UserEModeSet(address indexed user, uint8 categoryId);

  /**
   * @notice Deposits an `amount` of underlying asset into the reserve, receiving in return overlying aTokens.
   * - E.g. User deposits 100 USDC and gets in return 100 aUSDC
   * @param asset The address of the underlying asset to deposit
   * @param amount The amount to be deposited
=======
   * @notice Supplies an `amount` of underlying asset into the reserve, receiving in return overlying aTokens.
   * - E.g. User supplies 100 USDC and gets in return 100 aUSDC
   * @param asset The address of the underlying asset to supply
   * @param amount The amount to be supplied
>>>>>>> 6f7f5aed
   * @param onBehalfOf The address that will receive the aTokens, same as msg.sender if the user
   *   wants to receive them on his own wallet, or a different address if the beneficiary of aTokens
   *   is a different wallet
   * @param referralCode Code used to register the integrator originating the operation, for potential rewards.
   *   0 if the action is executed directly by the user, without any middle-man
   **/
  function supply(
    address asset,
    uint256 amount,
    address onBehalfOf,
    uint16 referralCode
  ) external;

  /**
   * @notice Supply with transfer approval of asset to be supplied done via permit function
   * see: https://eips.ethereum.org/EIPS/eip-2612 and https://eips.ethereum.org/EIPS/eip-713
   * @param asset The address of the underlying asset to supply
   * @param amount The amount to be supplied
   * @param onBehalfOf The address that will receive the aTokens, same as msg.sender if the user
   *   wants to receive them on his own wallet, or a different address if the beneficiary of aTokens
   *   is a different wallet
   * @param deadline The deadline timestamp that the permit is valid
   * @param referralCode Code used to register the integrator originating the operation, for potential rewards.
   *   0 if the action is executed directly by the user, without any middle-man
   * @param permitV The V parameter of ERC712 permit sig
   * @param permitR The R parameter of ERC712 permit sig
   * @param permitS The S parameter of ERC712 permit sig
   **/
  function supplyWithPermit(
    address asset,
    uint256 amount,
    address onBehalfOf,
    uint16 referralCode,
    uint256 deadline,
    uint8 permitV,
    bytes32 permitR,
    bytes32 permitS
  ) external;

  /**
   * @notice Withdraws an `amount` of underlying asset from the reserve, burning the equivalent aTokens owned
   * E.g. User has 100 aUSDC, calls withdraw() and receives 100 USDC, burning the 100 aUSDC
   * @param asset The address of the underlying asset to withdraw
   * @param amount The underlying amount to be withdrawn
   *   - Send the value type(uint256).max in order to withdraw the whole aToken balance
   * @param to The address that will receive the underlying, same as msg.sender if the user
   *   wants to receive it on his own wallet, or a different address if the beneficiary is a
   *   different wallet
   * @return The final amount withdrawn
   **/
  function withdraw(
    address asset,
    uint256 amount,
    address to
  ) external returns (uint256);

  /**
   * @notice Allows users to borrow a specific `amount` of the reserve underlying asset, provided that the borrower
   * already supplied enough collateral, or he was given enough allowance by a credit delegator on the
   * corresponding debt token (StableDebtToken or VariableDebtToken)
   * - E.g. User borrows 100 USDC passing as `onBehalfOf` his own address, receiving the 100 USDC in his wallet
   *   and 100 stable/variable debt tokens, depending on the `interestRateMode`
   * @param asset The address of the underlying asset to borrow
   * @param amount The amount to be borrowed
   * @param interestRateMode The interest rate mode at which the user wants to borrow: 1 for Stable, 2 for Variable
   * @param referralCode The code used to register the integrator originating the operation, for potential rewards.
   *   0 if the action is executed directly by the user, without any middle-man
   * @param onBehalfOf The address of the user who will receive the debt. Should be the address of the borrower itself
   * calling the function if he wants to borrow against his own collateral, or the address of the credit delegator
   * if he has been given credit delegation allowance
   **/
  function borrow(
    address asset,
    uint256 amount,
    uint256 interestRateMode,
    uint16 referralCode,
    address onBehalfOf
  ) external;

  /**
   * @notice Repays a borrowed `amount` on a specific reserve, burning the equivalent debt tokens owned
   * - E.g. User repays 100 USDC, burning 100 variable/stable debt tokens of the `onBehalfOf` address
   * @param asset The address of the borrowed underlying asset previously borrowed
   * @param amount The amount to repay
   * - Send the value type(uint256).max in order to repay the whole debt for `asset` on the specific `debtMode`
   * @param rateMode The interest rate mode at of the debt the user wants to repay: 1 for Stable, 2 for Variable
   * @param onBehalfOf The address of the user who will get his debt reduced/removed. Should be the address of the
   * user calling the function if he wants to reduce/remove his own debt, or the address of any other
   * other borrower whose debt should be removed
   * @return The final amount repaid
   **/
  function repay(
    address asset,
    uint256 amount,
    uint256 rateMode,
    address onBehalfOf
  ) external returns (uint256);

  /**
   * @notice Repay with transfer approval of asset to be repaid done via permit function
   * see: https://eips.ethereum.org/EIPS/eip-2612 and https://eips.ethereum.org/EIPS/eip-713
   * @param asset The address of the borrowed underlying asset previously borrowed
   * @param amount The amount to repay
   * - Send the value type(uint256).max in order to repay the whole debt for `asset` on the specific `debtMode`
   * @param rateMode The interest rate mode at of the debt the user wants to repay: 1 for Stable, 2 for Variable
   * @param onBehalfOf Address of the user who will get his debt reduced/removed. Should be the address of the
   * user calling the function if he wants to reduce/remove his own debt, or the address of any other
   * other borrower whose debt should be removed
   * @param deadline The deadline timestamp that the permit is valid
   * @param permitV The V parameter of ERC712 permit sig
   * @param permitR The R parameter of ERC712 permit sig
   * @param permitS The S parameter of ERC712 permit sig
   * @return The final amount repaid
   **/
  function repayWithPermit(
    address asset,
    uint256 amount,
    uint256 rateMode,
    address onBehalfOf,
    uint256 deadline,
    uint8 permitV,
    bytes32 permitR,
    bytes32 permitS
  ) external returns (uint256);

  /**
   * @notice Repays a borrowed `amount` on a specific reserve using the reserve aTokens held by the repayer, burning the equivalent debt tokens
   * - E.g. User repays 100 USDC using 100 aUSDC, burning 100 variable/stable debt tokens of the `onBehalfOf` address
   * @param asset The address of the borrowed underlying asset previously borrowed
   * @param amount The amount to repay
   * - Send the value type(uint256).max in order to repay the whole debt for `asset` on the specific `debtMode`
   * @param rateMode The interest rate mode at of the debt the user wants to repay: 1 for Stable, 2 for Variable
   * @param onBehalfOf The address of the user who will get his debt reduced/removed. Should be the address of the
   * user calling the function if he wants to reduce/remove his own debt, or the address of any other
   * other borrower whose debt should be removed
   * @return The final amount repaid
   **/
  function repayWithATokens(
    address asset,
    uint256 amount,
    uint256 rateMode,
    address onBehalfOf
  ) external returns (uint256);

  /**
   * @notice Allows a borrower to swap his debt between stable and variable mode, or viceversa
   * @param asset The address of the underlying asset borrowed
   * @param rateMode The rate mode that the user wants to swap to
   **/
  function swapBorrowRateMode(address asset, uint256 rateMode) external;

  /**
   * @notice Rebalances the stable interest rate of a user to the current stable rate defined on the reserve.
   * - Users can be rebalanced if the following conditions are satisfied:
   *     1. Usage ratio is above 95%
   *     2. the current supply APY is below REBALANCE_UP_THRESHOLD * maxVariableBorrowRate, which means that too much has been
   *        borrowed at a stable rate and suppliers are not earning enough
   * @param asset The address of the underlying asset borrowed
   * @param user The address of the user to be rebalanced
   **/
  function rebalanceStableBorrowRate(address asset, address user) external;

  /**
   * @notice Allows suppliers to enable/disable a specific supplied asset as collateral
   * @param asset The address of the underlying asset supplied
   * @param useAsCollateral True if the user wants to use the supply as collateral, false otherwise
   **/
  function setUserUseReserveAsCollateral(address asset, bool useAsCollateral) external;

  /**
   * @notice Function to liquidate a non-healthy position collateral-wise, with Health Factor below 1
   * - The caller (liquidator) covers `debtToCover` amount of debt of the user getting liquidated, and receives
   *   a proportionally amount of the `collateralAsset` plus a bonus to cover market risk
   * @param collateralAsset The address of the underlying asset used as collateral, to receive as result of the liquidation
   * @param debtAsset The address of the underlying borrowed asset to be repaid with the liquidation
   * @param user The address of the borrower getting liquidated
   * @param debtToCover The debt amount of borrowed `asset` the liquidator wants to cover
   * @param receiveAToken True if the liquidators wants to receive the collateral aTokens, `false` if he wants
   * to receive the underlying collateral asset directly
   **/
  function liquidationCall(
    address collateralAsset,
    address debtAsset,
    address user,
    uint256 debtToCover,
    bool receiveAToken
  ) external;

  /**
   * @notice Allows smartcontracts to access the liquidity of the pool within one transaction,
   * as long as the amount taken plus a fee is returned.
   * @dev IMPORTANT There are security concerns for developers of flashloan receiver contracts that must be kept into consideration.
   * For further details please visit https://developers.aave.com
   * @param receiverAddress The address of the contract receiving the funds, implementing the IFlashLoanReceiver interface
   * @param assets The addresses of the assets being flash-borrowed
   * @param amounts The amounts of the assets being flash-borrowed
   * @param modes Types of the debt to open if the flash loan is not returned:
   *   0 -> Don't open any debt, just revert if funds can't be transferred from the receiver
   *   1 -> Open debt at stable rate for the value of the amount flash-borrowed to the `onBehalfOf` address
   *   2 -> Open debt at variable rate for the value of the amount flash-borrowed to the `onBehalfOf` address
   * @param onBehalfOf The address  that will receive the debt in the case of using on `modes` 1 or 2
   * @param params Variadic packed params to pass to the receiver as extra information
   * @param referralCode The code used to register the integrator originating the operation, for potential rewards.
   *   0 if the action is executed directly by the user, without any middle-man
   **/
  function flashLoan(
    address receiverAddress,
    address[] calldata assets,
    uint256[] calldata amounts,
    uint256[] calldata modes,
    address onBehalfOf,
    bytes calldata params,
    uint16 referralCode
  ) external;

  /**
   * @notice Returns the user account data across all the reserves
   * @param user The address of the user
   * @return totalCollateralBase The total collateral of the user in the base currency used by the price feed
   * @return totalDebtBase The total debt of the user in the base currency used by the price feed
   * @return availableBorrowsBase The borrowing power left of the user in the base currency used by the price feed
   * @return currentLiquidationThreshold The liquidation threshold of the user
   * @return ltv The loan to value of The user
   * @return healthFactor The current health factor of the user
   **/
  function getUserAccountData(address user)
    external
    view
    returns (
      uint256 totalCollateralBase,
      uint256 totalDebtBase,
      uint256 availableBorrowsBase,
      uint256 currentLiquidationThreshold,
      uint256 ltv,
      uint256 healthFactor
    );

  /**
   * @notice Initializes a reserve, activating it, assigning an aToken and debt tokens and an
   * interest rate strategy
   * @dev Only callable by the PoolConfigurator contract
   * @param asset The address of the underlying asset of the reserve
   * @param aTokenAddress The address of the aToken that will be assigned to the reserve
   * @param stableDebtAddress The address of the StableDebtToken that will be assigned to the reserve
   * @param variableDebtAddress The address of the VariableDebtToken that will be assigned to the reserve
   * @param interestRateStrategyAddress The address of the interest rate strategy contract
   **/
  function initReserve(
    address asset,
    address aTokenAddress,
    address stableDebtAddress,
    address variableDebtAddress,
    address interestRateStrategyAddress
  ) external;

  /**
   * @notice Drop a reserve
   * @dev Only callable by the PoolConfigurator contract
   * @param asset The address of the underlying asset of the reserve
   **/
  function dropReserve(address asset) external;

  /**
   * @notice Updates the address of the interest rate strategy contract
   * @dev Only callable by the PoolConfigurator contract
   * @param asset The address of the underlying asset of the reserve
   * @param rateStrategyAddress The address of the interest rate strategy contract
   **/
  function setReserveInterestRateStrategyAddress(address asset, address rateStrategyAddress)
    external;

  /**
   * @notice Sets the configuration bitmap of the reserve as a whole
   * @dev Only callable by the PoolConfigurator contract
   * @param asset The address of the underlying asset of the reserve
   * @param configuration The new configuration bitmap
   **/
  function setConfiguration(address asset, uint256 configuration) external;

  /**
   * @notice Returns the configuration of the reserve
   * @param asset The address of the underlying asset of the reserve
   * @return The configuration of the reserve
   **/
  function getConfiguration(address asset)
    external
    view
    returns (DataTypes.ReserveConfigurationMap memory);

  /**
   * @notice Returns the configuration of the user across all the reserves
   * @param user The user address
   * @return The configuration of the user
   **/
  function getUserConfiguration(address user)
    external
    view
    returns (DataTypes.UserConfigurationMap memory);

  /**
   * @notice Returns the normalized income normalized income of the reserve
   * @param asset The address of the underlying asset of the reserve
   * @return The reserve's normalized income
   */
  function getReserveNormalizedIncome(address asset) external view returns (uint256);

  /**
   * @notice Returns the normalized variable debt per unit of asset
   * @param asset The address of the underlying asset of the reserve
   * @return The reserve normalized variable debt
   */
  function getReserveNormalizedVariableDebt(address asset) external view returns (uint256);

  /**
   * @notice Returns the state and configuration of the reserve
   * @param asset The address of the underlying asset of the reserve
   * @return The state of the reserve
   **/
  function getReserveData(address asset) external view returns (DataTypes.ReserveData memory);

  /**
   * @notice Validates and finalizes an aToken transfer
   * @dev Only callable by the overlying aToken of the `asset`
   * @param asset The address of the underlying asset of the aToken
   * @param from The user from which the aTokens are transferred
   * @param to The user receiving the aTokens
   * @param amount The amount being transferred/withdrawn
   * @param balanceFromBefore The aToken balance of the `from` user before the transfer
   * @param balanceToBefore The aToken balance of the `to` user before the transfer
   */
  function finalizeTransfer(
    address asset,
    address from,
    address to,
    uint256 amount,
    uint256 balanceFromBefore,
    uint256 balanceToBefore
  ) external;

  /**
   * @notice Returns the list of the initialized reserves
   * @dev It does not include dropped reserves
   * @return The addresses of the reserves
   **/
  function getReservesList() external view returns (address[] memory);

  /**
   * @notice Returns the cached PoolAddressesProvider connected to this contract
   * @return The address of the PoolAddressesProvider
   **/
  function getAddressesProvider() external view returns (IPoolAddressesProvider);

  /**
   * @notice Authorizes/Unauthorizes a flash borrower. Authorized borrowers pay no flash loan premium.
   * @dev Only callable by the PoolConfigurator contract
   * @param flashBorrower The address of the flash borrower
   * @param authorized `true` to authorize, `false` to unauthorize
   */
  function updateFlashBorrowerAuthorization(address flashBorrower, bool authorized) external;

  /**
   * @notice Returns whether a flashborrower is authorized (pays no premium)
   * @param flashBorrower The address of the flash borrower
   * @return True if authorized, `false` if not
   */
  function isFlashBorrowerAuthorized(address flashBorrower) external view returns (bool);

  /**
   * @notice Updates flash loan premiums. Flash loan premium consist in 2 parts
   * - A part is sent to aToken holders as extra balance
   * - A part is collected by the protocol reserves
   * @dev Only callable by the PoolConfigurator contract
   * @param flashLoanPremiumTotal The total premium in bps
   * @param flashLoanPremiumToProtocol The part of the premium sent to protocol
   */
  function updateFlashloanPremiums(
    uint256 flashLoanPremiumTotal,
    uint256 flashLoanPremiumToProtocol
  ) external;

  /**
   * @notice Configures a new category for the eMode.
   * @dev In eMode, the protocol allows very high borrowing power to borrow assets of the same category.
   * The category 0 is reserved as it's the default for volatile assets
   * @param id The id of the category
   * @param config The configuration of the category
   */
  function configureEModeCategory(uint8 id, DataTypes.EModeCategory memory config) external;

  /**
   * @notice Returns the data of an eMode category
   * @param id The id of the category
   * @return The configuration data of the category
   */
  function getEModeCategoryData(uint8 id) external returns (DataTypes.EModeCategory memory);

  /**
   * @notice Allows a user to use the protocol in eMode
   * @param categoryId The id of the category
   */
  function setUserEMode(uint8 categoryId) external;

  /**
   * @notice Returns the percentage of available liquidity that can be borrowed at once at stable rate
   * @return The percentage of available liquidity to borrow
   */
  function MAX_STABLE_RATE_BORROW_SIZE_PERCENT() external view returns (uint256);

  /**
   * @notice Returns the total fee on flash loans
   * @return The total fee on flashloans
   */
  function FLASHLOAN_PREMIUM_TOTAL() external view returns (uint256);

  /**
   * @notice Returns the part of the flashloan fees sent to protocol
   * @return The flashloan fee sent to the protocol
   */
  function FLASHLOAN_PREMIUM_TO_PROTOCOL() external view returns (uint256);

  /**
   * @notice Returns the maximum number of reserves supported to be listed in this Pool
   * @return The maximum number of reserves supported
   */
  function MAX_NUMBER_RESERVES() external view returns (uint256);

  /**
   * @notice Mints the assets accrued through the reserve factor to the treasury in the form of aTokens
   * @param assets The list of reserves for which the minting needs to be executed
   **/
  function mintToTreasury(address[] calldata assets) external;

  /**
   * @notice Supplies an `amount` of underlying asset into the reserve, receiving in return overlying aTokens.
   * - E.g. User supplies 100 USDC and gets in return 100 aUSDC
   * @dev Deprecated: Use the `supply` function instead
   * @param asset The address of the underlying asset to supply
   * @param amount The amount to be supplied
   * @param onBehalfOf The address that will receive the aTokens, same as msg.sender if the user
   *   wants to receive them on his own wallet, or a different address if the beneficiary of aTokens
   *   is a different wallet
   * @param referralCode Code used to register the integrator originating the operation, for potential rewards.
   *   0 if the action is executed directly by the user, without any middle-man
   **/
  function deposit(
    address asset,
    uint256 amount,
    address onBehalfOf,
    uint16 referralCode
  ) external;
}<|MERGE_RESOLUTION|>--- conflicted
+++ resolved
@@ -164,24 +164,17 @@
   event MintedToTreasury(address indexed reserve, uint256 amountMinted);
 
   /**
-<<<<<<< HEAD
    * @notice Emitted when the user selects a certain asset category for eMode
    * @param user The address of the user
    * @param categoryId The category id
    **/
   event UserEModeSet(address indexed user, uint8 categoryId);
 
-  /**
-   * @notice Deposits an `amount` of underlying asset into the reserve, receiving in return overlying aTokens.
-   * - E.g. User deposits 100 USDC and gets in return 100 aUSDC
-   * @param asset The address of the underlying asset to deposit
-   * @param amount The amount to be deposited
-=======
+  /*
    * @notice Supplies an `amount` of underlying asset into the reserve, receiving in return overlying aTokens.
    * - E.g. User supplies 100 USDC and gets in return 100 aUSDC
    * @param asset The address of the underlying asset to supply
    * @param amount The amount to be supplied
->>>>>>> 6f7f5aed
    * @param onBehalfOf The address that will receive the aTokens, same as msg.sender if the user
    *   wants to receive them on his own wallet, or a different address if the beneficiary of aTokens
    *   is a different wallet
