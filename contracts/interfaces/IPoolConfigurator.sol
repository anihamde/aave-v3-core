// SPDX-License-Identifier: agpl-3.0
pragma solidity 0.8.7;

import {ConfiguratorInputTypes} from '../protocol/libraries/types/ConfiguratorInputTypes.sol';

/**
 * @title IPoolConfigurator
 * @author Aave
 * @notice Defines the basic interface for a Pool configurator.
 **/
interface IPoolConfigurator {
  /**
   * @notice Emitted when a reserve is initialized.
   * @param asset The address of the underlying asset of the reserve
   * @param aToken The address of the associated aToken contract
   * @param stableDebtToken The address of the associated stable rate debt token
   * @param variableDebtToken The address of the associated variable rate debt token
   * @param interestRateStrategyAddress The address of the interest rate strategy for the reserve
   **/
  event ReserveInitialized(
    address indexed asset,
    address indexed aToken,
    address stableDebtToken,
    address variableDebtToken,
    address interestRateStrategyAddress
  );

  /**
   * @notice Emitted when borrowing is enabled on a reserve
   * @param asset The address of the underlying asset of the reserve
   * @param stableRateEnabled True if stable rate borrowing is enabled, false otherwise
   **/
  event BorrowingEnabledOnReserve(address indexed asset, bool stableRateEnabled);

  /**
   * @notice Emitted when borrowing is disabled on a reserve
   * @param asset The address of the underlying asset of the reserve
   **/
  event BorrowingDisabledOnReserve(address indexed asset);

  /**
   * @notice Emitted when the collateralization risk parameters for the specified asset are updated.
   * @param asset The address of the underlying asset of the reserve
   * @param ltv The loan to value of the asset when used as collateral
   * @param liquidationThreshold The threshold at which loans using this asset as collateral will be considered undercollateralized
   * @param liquidationBonus The bonus liquidators receive to liquidate this asset
   **/
  event CollateralConfigurationChanged(
    address indexed asset,
    uint256 ltv,
    uint256 liquidationThreshold,
    uint256 liquidationBonus
  );

  /**
   * @notice Emitted when stable rate borrowing is enabled on a reserve
   * @param asset The address of the underlying asset of the reserve
   **/
  event StableRateEnabledOnReserve(address indexed asset);

  /**
   * @notice Emitted when stable rate borrowing is disabled on a reserve
   * @param asset The address of the underlying asset of the reserve
   **/
  event StableRateDisabledOnReserve(address indexed asset);

  /**
   * @notice Emitted when a reserve is activated
   * @param asset The address of the underlying asset of the reserve
   **/
  event ReserveActivated(address indexed asset);

  /**
   * @notice Emitted when a reserve is deactivated
   * @param asset The address of the underlying asset of the reserve
   **/
  event ReserveDeactivated(address indexed asset);

  /**
   * @notice Emitted when a reserve is frozen
   * @param asset The address of the underlying asset of the reserve
   **/
  event ReserveFrozen(address indexed asset);

  /**
   * @notice Emitted when a reserve is unfrozen
   * @param asset The address of the underlying asset of the reserve
   **/
  event ReserveUnfrozen(address indexed asset);

  /**
   * @notice Emitted when a reserve is paused
   * @param asset The address of the underlying asset of the reserve
   **/
  event ReservePaused(address indexed asset);

  /**
   * @notice Emitted when a reserve is unpaused
   * @param asset The address of the underlying asset of the reserve
   **/
  event ReserveUnpaused(address indexed asset);

  /**
   * @notice Emitted when a reserve is dropped
   * @param asset The address of the underlying asset of the reserve
   **/
  event ReserveDropped(address indexed asset);

  /**
   * @notice Emitted when a reserve factor is updated
   * @param asset The address of the underlying asset of the reserve
   * @param factor The new reserve factor
   **/
  event ReserveFactorChanged(address indexed asset, uint256 factor);

  /**
   * @notice Emitted when the borrow cap of a reserve is updated
   * @param asset The address of the underlying asset of the reserve
   * @param borrowCap The new borrow cap
   **/
  event BorrowCapChanged(address indexed asset, uint256 borrowCap);

  /**
   * @notice Emitted when the supply cap of a reserve is updated
   * @param asset The address of the underlying asset of the reserve
   * @param supplyCap The new supply cap
   **/
  event SupplyCapChanged(address indexed asset, uint256 supplyCap);

  /**
   * @notice Emitted when the liquidation protocol fee of a reserve is updated
   * @param asset The address of the underlying asset of the reserve
   * @param fee The new supply cap
   **/
  event LiquidationProtocolFeeChanged(address indexed asset, uint256 fee);

  /**
<<<<<<< HEAD
   * @notice Emitted when the unbacked mint cap of a reserve is updated
   * @param asset The address of the underlying asset of the reserve
   * @param unbackedMintCap The unbacked mint cap
   */
  event UnbackedMintCapChanged(address indexed asset, uint256 unbackedMintCap);
=======
   * @notice Emitted when the category of an asset in eMode is changed
   * @param asset The address of the underlying asset of the reserve
   * @param categoryId The new eMode asset category
   **/
  event EModeAssetCategoryChanged(address indexed asset, uint8 categoryId);

  /**
   * @notice Emitted when a new eMode category is added
   * @param categoryId The new eMode category id
   * @param ltv The ltv for the asset category in eMode
   * @param liquidationThreshold The liquidationThreshold for the asset category in eMode
   * @param liquidationBonus The liquidationBonus for the asset category in eMode
   * @param oracle The optional address of the price oracle specific for this category
   * @param label A human readable identifier for the category
   **/
  event EModeCategoryAdded(
    uint8 indexed categoryId,
    uint256 ltv,
    uint256 liquidationThreshold,
    uint256 liquidationBonus,
    address oracle,
    string label
  );
>>>>>>> 8a041be8

  /**
   * @notice Emitted when the reserve decimals are updated
   * @param asset The address of the underlying asset of the reserve
   * @param decimals The new decimals
   **/
  event ReserveDecimalsChanged(address indexed asset, uint256 decimals);

  /**
   * @notice Emitted when a reserve interest strategy contract is updated
   * @param asset The address of the underlying asset of the reserve
   * @param strategy The new address of the interest strategy contract
   **/
  event ReserveInterestRateStrategyChanged(address indexed asset, address strategy);

  /**
   * @notice Emitted when an aToken implementation is upgraded
   * @param asset The address of the underlying asset of the reserve
   * @param proxy The aToken proxy address
   * @param implementation The new aToken implementation
   **/
  event ATokenUpgraded(
    address indexed asset,
    address indexed proxy,
    address indexed implementation
  );

  /**
   * @notice Emitted when the implementation of a stable debt token is upgraded
   * @param asset The address of the underlying asset of the reserve
   * @param proxy The stable debt token proxy address
   * @param implementation The new aToken implementation
   **/
  event StableDebtTokenUpgraded(
    address indexed asset,
    address indexed proxy,
    address indexed implementation
  );

  /**
   * @notice Emitted when the implementation of a variable debt token is upgraded
   * @param asset The address of the underlying asset of the reserve
   * @param proxy The variable debt token proxy address
   * @param implementation The new aToken implementation
   **/
  event VariableDebtTokenUpgraded(
    address indexed asset,
    address indexed proxy,
    address indexed implementation
  );

  /**
   * @notice Emitted when a new risk admin is registered
   * @param admin The newly registered admin
   **/
  event RiskAdminRegistered(address indexed admin);

  /**
   * @notice Emitted when a risk admin is unregistered
   * @param admin The unregistered admin
   **/
  event RiskAdminUnregistered(address indexed admin);

  /**
   * @notice Emitted when a the total premium on flashloans is updated
   * @param flashloanPremiumTotal The new premium
   **/
  event FlashloanPremiumTotalUpdated(uint256 flashloanPremiumTotal);

  /**
   * @notice Emitted when a the part of the premium that goes to protocol is updated
   * @param flashloanPremiumToProtocol The new premium
   **/
  event FlashloanPremiumToProtocolUpdated(uint256 flashloanPremiumToProtocol);

  /**
   * @notice Initializes multiple reserves
   * @param input The array of initialization parameters
   **/
  function initReserves(ConfiguratorInputTypes.InitReserveInput[] calldata input) external;

  /**
   * @notice Updates the aToken implementation for the reserve
   * @param input The aToken update paramenters
   **/
  function updateAToken(ConfiguratorInputTypes.UpdateATokenInput calldata input) external;

  /**
   * @notice Updates the stable debt token implementation for the reserve
   * @param input The stableDebtToken update parameters
   **/
  function updateStableDebtToken(ConfiguratorInputTypes.UpdateDebtTokenInput calldata input)
    external;

  /**
   * @notice Updates the variable debt token implementation for the asset
   * @param input The variableDebtToken update parameters
   **/
  function updateVariableDebtToken(ConfiguratorInputTypes.UpdateDebtTokenInput calldata input)
    external;

  /**
   * @notice Enables borrowing on a reserve
   * @param asset The address of the underlying asset of the reserve
   * @param borrowCap The borrow cap for this specific asset, in absolute units of tokens
   * @param stableBorrowRateEnabled True if stable borrow rate needs to be enabled by default on this reserve
   **/
  function enableBorrowingOnReserve(
    address asset,
    uint256 borrowCap,
    bool stableBorrowRateEnabled
  ) external;

  /**
   * @notice Disables borrowing on a reserve
   * @param asset The address of the underlying asset of the reserve
   **/
  function disableBorrowingOnReserve(address asset) external;

  /**
   * @notice Configures the reserve collateralization parameters
   * @dev all the values are expressed in percentages with two decimals of precision. A valid value is 10000, which means 100.00%
   * @param asset The address of the underlying asset of the reserve
   * @param ltv The loan to value of the asset when used as collateral
   * @param liquidationThreshold The threshold at which loans using this asset as collateral will be considered undercollateralized
   * @param liquidationBonus The bonus liquidators receive to liquidate this asset. The values is always above 100%. A value of 105%
   * means the liquidator will receive a 5% bonus
   **/
  function configureReserveAsCollateral(
    address asset,
    uint256 ltv,
    uint256 liquidationThreshold,
    uint256 liquidationBonus
  ) external;

  /**
   * @notice Enable stable rate borrowing on a reserve
   * @param asset The address of the underlying asset of the reserve
   **/
  function enableReserveStableRate(address asset) external;

  /**
   * @notice Disable stable rate borrowing on a reserve
   * @param asset The address of the underlying asset of the reserve
   **/
  function disableReserveStableRate(address asset) external;

  /**
   * @notice Activates a reserve
   * @param asset The address of the underlying asset of the reserve
   **/
  function activateReserve(address asset) external;

  /**
   * @notice Deactivates a reserve
   * @param asset The address of the underlying asset of the reserve
   **/
  function deactivateReserve(address asset) external;

  /**
   * @notice Freezes a reserve. A frozen reserve doesn't allow any new supply, borrow or rate swap
   *  but allows repayments, liquidations, rate rebalances and withdrawals
   * @param asset The address of the underlying asset of the reserve
   **/
  function freezeReserve(address asset) external;

  /**
   * @notice Unfreezes a reserve
   * @param asset The address of the underlying asset of the reserve
   **/
  function unfreezeReserve(address asset) external;

  /**
   * @notice Pauses a reserve. A paused reserve does not allow any interaction (supply, borrow, repay, swap interestrate, liquidate, atoken transfers)
   * @param asset The address of the underlying asset of the reserve
   * @param val True if pausing the reserve, false if unpausing
   **/
  function setReservePause(address asset, bool val) external;

  /**
   * @notice Updates the reserve factor of a reserve
   * @param asset The address of the underlying asset of the reserve
   * @param reserveFactor The new reserve factor of the reserve
   **/
  function setReserveFactor(address asset, uint256 reserveFactor) external;

  /**
   * @notice Sets the interest rate strategy of a reserve
   * @param asset The address of the underlying asset of the reserve
   * @param rateStrategyAddress The new address of the interest strategy contract
   **/
  function setReserveInterestRateStrategyAddress(address asset, address rateStrategyAddress)
    external;

  /**
   * @notice Pauses or unpauses all the actions of the protocol, including aToken transfers
   * Effectively it pauses every reserve
   * @param val True if protocol needs to be paused, false otherwise
   **/
  function setPoolPause(bool val) external;

  /**
   * @notice Updates the borrow cap of a reserve
   * @param asset The address of the underlying asset of the reserve
   * @param borrowCap The new borrow of the reserve
   **/
  function setBorrowCap(address asset, uint256 borrowCap) external;

  /**
   * @notice Updates the supply cap of a reserve
   * @param asset The address of the underlying asset of the reserve
   * @param supplyCap The new supply of the reserve
   **/
  function setSupplyCap(address asset, uint256 supplyCap) external;

  /**
   * @notice Updates the liquidation protocol fee of reserve
   * @param asset The address of the underlying asset of the reserve
   * @param fee The new supply of the reserve
   **/
  function setLiquidationProtocolFee(address asset, uint256 fee) external;

  /**
<<<<<<< HEAD
   * @notice Updates the unbacked mint cap of reserve
   * @param asset The address of the underlying asset of the reserve
   * @param unbackedMintCap The new unbacked mint cap of the reserve
   **/
  function setUnbackedMintCap(address asset, uint256 unbackedMintCap) external;
=======
   * @notice Assign an eMode category to asset
   * @param asset The address of the underlying asset of the reserve
   * @param categoryId The category id of the asset
   **/
  function setAssetEModeCategory(address asset, uint8 categoryId) external;

  /**
   * @notice Adds a new eMode category
   * @param categoryId The id of the category to be configured
   * @param ltv The ltv associated with the category
   * @param liquidationThreshold The liquidation threshold associated with the category
   * @param liquidationBonus The liquidation bonus associated with the category
   * @param oracle The oracle associated with the category. If 0x0, the default assets oracles will be used to compute the overall
   * @param label a label identifying the category
   * debt and overcollateralization of the users using this category.
   **/
  function setEModeCategory(
    uint8 categoryId,
    uint16 ltv,
    uint16 liquidationThreshold,
    uint16 liquidationBonus,
    address oracle,
    string calldata label
  ) external;
>>>>>>> 8a041be8

  /**
   * @notice Drops a reserve entirely
   * @param asset The address of the reserve to drop
   **/
  function dropReserve(address asset) external;

  /**
   * @notice Updates the total flash loan premium
   * flash loan premium consist in 2 parts
   * - A part is sent to aToken holders as extra balance
   * - A part is collected by the protocol reserves
   * @param flashloanPremiumTotal The total premium in bps
   */
  function updateFlashloanPremiumTotal(uint256 flashloanPremiumTotal) external;

  /**
   * @notice Updates the flash loan premium collected by protocol reserves
   * @param flashloanPremiumToProtocol The part of the premium sent to protocol
   */
  function updateFlashloanPremiumToProtocol(uint256 flashloanPremiumToProtocol) external;
}<|MERGE_RESOLUTION|>--- conflicted
+++ resolved
@@ -135,13 +135,12 @@
   event LiquidationProtocolFeeChanged(address indexed asset, uint256 fee);
 
   /**
-<<<<<<< HEAD
    * @notice Emitted when the unbacked mint cap of a reserve is updated
    * @param asset The address of the underlying asset of the reserve
    * @param unbackedMintCap The unbacked mint cap
    */
   event UnbackedMintCapChanged(address indexed asset, uint256 unbackedMintCap);
-=======
+   /*
    * @notice Emitted when the category of an asset in eMode is changed
    * @param asset The address of the underlying asset of the reserve
    * @param categoryId The new eMode asset category
@@ -165,7 +164,6 @@
     address oracle,
     string label
   );
->>>>>>> 8a041be8
 
   /**
    * @notice Emitted when the reserve decimals are updated
@@ -389,13 +387,13 @@
   function setLiquidationProtocolFee(address asset, uint256 fee) external;
 
   /**
-<<<<<<< HEAD
    * @notice Updates the unbacked mint cap of reserve
    * @param asset The address of the underlying asset of the reserve
    * @param unbackedMintCap The new unbacked mint cap of the reserve
    **/
   function setUnbackedMintCap(address asset, uint256 unbackedMintCap) external;
-=======
+   
+   /*
    * @notice Assign an eMode category to asset
    * @param asset The address of the underlying asset of the reserve
    * @param categoryId The category id of the asset
@@ -420,7 +418,6 @@
     address oracle,
     string calldata label
   ) external;
->>>>>>> 8a041be8
 
   /**
    * @notice Drops a reserve entirely
