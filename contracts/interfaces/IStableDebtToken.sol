// SPDX-License-Identifier: agpl-3.0
pragma solidity 0.8.6;

import {IInitializableDebtToken} from './IInitializableDebtToken.sol';
import {IAaveIncentivesController} from './IAaveIncentivesController.sol';

/**
 * @title IStableDebtToken
 * @author Aave
 * @notice Defines the interface for the stable debt token
 * @dev It does not inherit from IERC20 to save in code size
 **/
interface IStableDebtToken is IInitializableDebtToken {
  /**
   * @notice Emitted when new stable debt is minted
   * @param user The address of the user who triggered the minting
   * @param onBehalfOf The recipient of stable debt tokens
   * @param amount The amount minted
   * @param currentBalance The current balance of the user
   * @param balanceIncrease The increase in balance since the last action of the user
   * @param newRate The rate of the debt after the minting
   * @param avgStableRate The next average stable rate after the minting
   * @param newTotalSupply The next total supply of the stable debt token after the action
   **/
  event Mint(
    address indexed user,
    address indexed onBehalfOf,
    uint256 amount,
    uint256 currentBalance,
    uint256 balanceIncrease,
    uint256 newRate,
    uint256 avgStableRate,
    uint256 newTotalSupply
  );

  /**
   * @notice Emitted when new stable debt is burned
   * @param user The address of the user
   * @param amount The amount being burned
   * @param currentBalance The current balance of the user
   * @param balanceIncrease The the increase in balance since the last action of the user
   * @param avgStableRate The next average stable rate after the burning
   * @param newTotalSupply The next total supply of the stable debt token after the action
   **/
  event Burn(
    address indexed user,
    uint256 amount,
    uint256 currentBalance,
    uint256 balanceIncrease,
    uint256 avgStableRate,
    uint256 newTotalSupply
  );

  /**
   * @notice Mints debt token to the `onBehalfOf` address.
   * @dev The resulting rate is the weighted average between the rate of the new debt
   * and the rate of the previous debt
   * @param user The address receiving the borrowed underlying, being the delegatee in case
   * of credit delegate, or same as `onBehalfOf` otherwise
   * @param onBehalfOf The address receiving the debt tokens
   * @param amount The amount of debt tokens to mint
   * @param rate The rate of the debt being minted
   * @return returns isFirstBorrow, totalStableDebt and avgStableBorrowRate
   **/
  function mint(
    address user,
    address onBehalfOf,
    uint256 amount,
    uint256 rate
<<<<<<< HEAD
  ) external returns (bool);
=======
  )
    external
    returns (
      bool,
      uint256,
      uint256
    );
>>>>>>> 7bbb9836

  /**
   * @notice Burns debt of `user`
   * @dev The resulting rate is the weighted average between the rate of the new debt
   * and the rate of the previous debt
   * @param user The address of the user getting his debt burned
   * @param amount The amount of debt tokens getting burned
   * @return totalStableDebt and avgStableBorrowRate
   **/
  function burn(address user, uint256 amount) external returns (uint256, uint256);

  /**
   * @notice Returns the average rate of all the stable rate loans.
   * @return The average stable rate
   **/
  function getAverageStableRate() external view returns (uint256);

  /**
   * @notice Returns the stable rate of the user debt
   * @param user The address of the user
   * @return The stable rate of the user
   **/
  function getUserStableRate(address user) external view returns (uint256);

  /**
   * @notice Returns the timestamp of the last update of the user
   * @param user The address of the user
   * @return The timestamp
   **/
  function getUserLastUpdated(address user) external view returns (uint40);

  /**
   * @notice Returns the principal, the total supply, the average stable rate and the timestamp for the last update
   * @return The principal
   * @return The total supply
   * @return The average stable rate
   * @return The timestamp of the last update
   **/
  function getSupplyData()
    external
    view
    returns (
      uint256,
      uint256,
      uint256,
      uint40
    );

  /**
   * @notice Returns the timestamp of the last update of the total supply
   * @return The timestamp
   **/
  function getTotalSupplyLastUpdated() external view returns (uint40);

  /**
   * @notice Returns the total supply and the average stable rate
   * @return The total supply
   * @return The average rate
   **/
  function getTotalSupplyAndAvgRate() external view returns (uint256, uint256);

  /**
   * @notice Returns the principal debt balance of the user
   * @return The debt balance of the user since the last burn/mint action
   **/
  function principalBalanceOf(address user) external view returns (uint256);
}<|MERGE_RESOLUTION|>--- conflicted
+++ resolved
@@ -67,9 +67,6 @@
     address onBehalfOf,
     uint256 amount,
     uint256 rate
-<<<<<<< HEAD
-  ) external returns (bool);
-=======
   )
     external
     returns (
@@ -77,7 +74,6 @@
       uint256,
       uint256
     );
->>>>>>> 7bbb9836
 
   /**
    * @notice Burns debt of `user`
