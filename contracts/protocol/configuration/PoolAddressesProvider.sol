--- conflicted
+++ resolved
@@ -122,13 +122,8 @@
   }
 
   /**
-<<<<<<< HEAD
-   * @dev Returns the address of the LendingPoolCollateralManager. Since the manager is used
+   * @dev Returns the address of the PoolCollateralManager. Since the manager is used
    * through delegateCall within the Pool contract, the proxy contract pattern does not work properly hence
-=======
-   * @dev Returns the address of the PoolCollateralManager. Since the manager is used
-   * through delegateCall within the LendingPool contract, the proxy contract pattern does not work properly hence
->>>>>>> 7b659518
    * the addresses are changed directly
    * @return The address of the PoolCollateralManager
    **/
