// SPDX-License-Identifier: agpl-3.0
pragma solidity 0.8.6;

import {Ownable} from '../../dependencies/openzeppelin/contracts/Ownable.sol';
import {InitializableImmutableAdminUpgradeabilityProxy} from '../libraries/aave-upgradeability/InitializableImmutableAdminUpgradeabilityProxy.sol';
import {IPoolAddressesProvider} from '../../interfaces/IPoolAddressesProvider.sol';

/**
 * @title PoolAddressesProvider
 * @author Aave
 * @notice Main registry of addresses part of or connected to the protocol, including permissioned roles
 * @dev Acts as factory of proxies and admin of those, so with right to change its implementations
 * @dev Owned by the Aave Governance
 **/
contract PoolAddressesProvider is Ownable, IPoolAddressesProvider {
  string private _marketId;
  mapping(bytes32 => address) private _addresses;

  bytes32 private constant POOL = 'POOL';
  bytes32 private constant POOL_CONFIGURATOR = 'POOL_CONFIGURATOR';

  /// @dev Deprecated: poolAdmin managed via ACLManager
  bytes32 private constant POOL_ADMIN = 'POOL_ADMIN';
  /// @dev Deprecated: emergencyAdmin managed via ACLManager
  bytes32 private constant EMERGENCY_ADMIN = 'EMERGENCY_ADMIN';
  /// @dev Deprecated: collateralManager no longer used
  bytes32 private constant POOL_COLLATERAL_MANAGER = 'COLLATERAL_MANAGER';

  bytes32 private constant PRICE_ORACLE = 'PRICE_ORACLE';
  bytes32 private constant RATE_ORACLE = 'RATE_ORACLE';
<<<<<<< HEAD
  bytes32 private constant BRIDGE_ACL_MANAGER = 'BRIDGE_ACL_MANAGER';
=======
  bytes32 private constant ACL_MANAGER = 'ACL_MANAGER';
  bytes32 private constant ACL_ADMIN = 'ACL_ADMIN';
>>>>>>> 7bbb9836

  constructor(string memory marketId) {
    _setMarketId(marketId);
  }

  /// @inheritdoc IPoolAddressesProvider
  function getMarketId() external view override returns (string memory) {
    return _marketId;
  }

  /// @inheritdoc IPoolAddressesProvider
  function setMarketId(string memory marketId) external override onlyOwner {
    _setMarketId(marketId);
  }

  /// @inheritdoc IPoolAddressesProvider
  function setAddressAsProxy(bytes32 id, address implementationAddress)
    external
    override
    onlyOwner
  {
    _updateImpl(id, implementationAddress);
    emit AddressSet(id, implementationAddress, true);
  }

  /// @inheritdoc IPoolAddressesProvider
  function setAddress(bytes32 id, address newAddress) external override onlyOwner {
    _addresses[id] = newAddress;
    emit AddressSet(id, newAddress, false);
  }

  /// @inheritdoc IPoolAddressesProvider
  function getAddress(bytes32 id) public view override returns (address) {
    return _addresses[id];
  }

  /// @inheritdoc IPoolAddressesProvider
  function getPool() external view override returns (address) {
    return getAddress(POOL);
  }

  /// @inheritdoc IPoolAddressesProvider
  function setPoolImpl(address pool) external override onlyOwner {
    _updateImpl(POOL, pool);
    emit PoolUpdated(pool);
  }

  /// @inheritdoc IPoolAddressesProvider
  function getPoolConfigurator() external view override returns (address) {
    return getAddress(POOL_CONFIGURATOR);
  }

  /// @inheritdoc IPoolAddressesProvider
  function setPoolConfiguratorImpl(address configurator) external override onlyOwner {
    _updateImpl(POOL_CONFIGURATOR, configurator);
    emit PoolConfiguratorUpdated(configurator);
  }

  function getPriceOracle() external view override returns (address) {
    return getAddress(PRICE_ORACLE);
  }

  function setPriceOracle(address priceOracle) external override onlyOwner {
    _addresses[PRICE_ORACLE] = priceOracle;
    emit PriceOracleUpdated(priceOracle);
  }

  function getRateOracle() external view override returns (address) {
    return getAddress(RATE_ORACLE);
  }

  function setRateOracle(address rateOracle) external override onlyOwner {
    _addresses[RATE_ORACLE] = rateOracle;
    emit RateOracleUpdated(rateOracle);
  }

<<<<<<< HEAD
  function getBridgeAccessControl() external view override returns (address) {
    return getAddress(BRIDGE_ACL_MANAGER);
  }

  function setBridgeAccessControl(address bridgeAccessControl) external override onlyOwner {
    _addresses[BRIDGE_ACL_MANAGER] = bridgeAccessControl;
    emit BridgeAccessControlUpdated(bridgeAccessControl);
=======
  /// @inheritdoc IPoolAddressesProvider
  function getACLManager() external view override returns (address) {
    return getAddress(ACL_MANAGER);
  }

  /// @inheritdoc IPoolAddressesProvider
  function setACLManagerImpl(address aclManager) external override onlyOwner {
    _updateImpl(ACL_MANAGER, aclManager);
    emit ACLManagerUpdated(aclManager);
  }

  /// @inheritdoc IPoolAddressesProvider
  function getACLAdmin() external view override returns (address) {
    return getAddress(ACL_ADMIN);
  }

  /// @inheritdoc IPoolAddressesProvider
  function setACLAdmin(address aclAdmin) external override onlyOwner {
    _addresses[ACL_ADMIN] = aclAdmin;
    emit ACLAdminUpdated(aclAdmin);
>>>>>>> 7bbb9836
  }

  /**
   * @notice Internal function to update the implementation of a specific proxied component of the protocol
   * @dev If there is no proxy registered in the given `id`, it creates the proxy setting `newAdress`
   *   as implementation and calls the initialize() function on the proxy
   * @dev If there is already a proxy registered, it just updates the implementation to `newAddress` and
   *   calls the initialize() function via upgradeToAndCall() in the proxy
   * @param id The id of the proxy to be updated
   * @param newAddress The address of the new implementation
   **/
  function _updateImpl(bytes32 id, address newAddress) internal {
    address payable proxyAddress = payable(_addresses[id]);

    InitializableImmutableAdminUpgradeabilityProxy proxy = InitializableImmutableAdminUpgradeabilityProxy(
        proxyAddress
      );
    bytes memory params = abi.encodeWithSignature('initialize(address)', address(this));

    if (proxyAddress == address(0)) {
      proxy = new InitializableImmutableAdminUpgradeabilityProxy(address(this));
      proxy.initialize(newAddress, params);
      _addresses[id] = address(proxy);
      emit ProxyCreated(id, address(proxy));
    } else {
      proxy.upgradeToAndCall(newAddress, params);
    }
  }

  function _setMarketId(string memory marketId) internal {
    _marketId = marketId;
    emit MarketIdSet(marketId);
  }
}<|MERGE_RESOLUTION|>--- conflicted
+++ resolved
@@ -28,12 +28,8 @@
 
   bytes32 private constant PRICE_ORACLE = 'PRICE_ORACLE';
   bytes32 private constant RATE_ORACLE = 'RATE_ORACLE';
-<<<<<<< HEAD
-  bytes32 private constant BRIDGE_ACL_MANAGER = 'BRIDGE_ACL_MANAGER';
-=======
   bytes32 private constant ACL_MANAGER = 'ACL_MANAGER';
   bytes32 private constant ACL_ADMIN = 'ACL_ADMIN';
->>>>>>> 7bbb9836
 
   constructor(string memory marketId) {
     _setMarketId(marketId);
@@ -110,15 +106,6 @@
     emit RateOracleUpdated(rateOracle);
   }
 
-<<<<<<< HEAD
-  function getBridgeAccessControl() external view override returns (address) {
-    return getAddress(BRIDGE_ACL_MANAGER);
-  }
-
-  function setBridgeAccessControl(address bridgeAccessControl) external override onlyOwner {
-    _addresses[BRIDGE_ACL_MANAGER] = bridgeAccessControl;
-    emit BridgeAccessControlUpdated(bridgeAccessControl);
-=======
   /// @inheritdoc IPoolAddressesProvider
   function getACLManager() external view override returns (address) {
     return getAddress(ACL_MANAGER);
@@ -139,7 +126,6 @@
   function setACLAdmin(address aclAdmin) external override onlyOwner {
     _addresses[ACL_ADMIN] = aclAdmin;
     emit ACLAdminUpdated(aclAdmin);
->>>>>>> 7bbb9836
   }
 
   /**
