// SPDX-License-Identifier: agpl-3.0
pragma solidity 0.8.7;

import {Ownable} from '../../dependencies/openzeppelin/contracts/Ownable.sol';
import {InitializableImmutableAdminUpgradeabilityProxy} from '../libraries/aave-upgradeability/InitializableImmutableAdminUpgradeabilityProxy.sol';
import {IPoolAddressesProvider} from '../../interfaces/IPoolAddressesProvider.sol';

/**
 * @title PoolAddressesProvider
 * @author Aave
 * @notice Main registry of addresses part of or connected to the protocol, including permissioned roles
 * @dev Acts as factory of proxies and admin of those, so with right to change its implementations
 * @dev Owned by the Aave Governance
 **/
contract PoolAddressesProvider is Ownable, IPoolAddressesProvider {
  string private _marketId;
  mapping(bytes32 => address) private _addresses;

  bytes32 private constant POOL = 'POOL';
  bytes32 private constant POOL_CONFIGURATOR = 'POOL_CONFIGURATOR';
<<<<<<< HEAD

  /// @dev Deprecated: poolAdmin managed via ACLManager
  bytes32 private constant POOL_ADMIN = 'POOL_ADMIN';
  /// @dev Deprecated: emergencyAdmin managed via ACLManager
  bytes32 private constant EMERGENCY_ADMIN = 'EMERGENCY_ADMIN';
  /// @dev Deprecated: collateralManager no longer used
  bytes32 private constant POOL_COLLATERAL_MANAGER = 'COLLATERAL_MANAGER';

=======
>>>>>>> 8a041be8
  bytes32 private constant PRICE_ORACLE = 'PRICE_ORACLE';
  bytes32 private constant RATE_ORACLE = 'RATE_ORACLE';
  bytes32 private constant ACL_MANAGER = 'ACL_MANAGER';
  bytes32 private constant ACL_ADMIN = 'ACL_ADMIN';

  constructor(string memory marketId) {
    _setMarketId(marketId);
  }

  /// @inheritdoc IPoolAddressesProvider
  function getMarketId() external view override returns (string memory) {
    return _marketId;
  }

  /// @inheritdoc IPoolAddressesProvider
  function setMarketId(string memory marketId) external override onlyOwner {
    _setMarketId(marketId);
  }

  /// @inheritdoc IPoolAddressesProvider
  function setAddressAsProxy(bytes32 id, address implementationAddress)
    external
    override
    onlyOwner
  {
    _updateImpl(id, implementationAddress);
    emit AddressSet(id, implementationAddress, true);
  }

  /// @inheritdoc IPoolAddressesProvider
  function setAddress(bytes32 id, address newAddress) external override onlyOwner {
    _addresses[id] = newAddress;
    emit AddressSet(id, newAddress, false);
  }

  /// @inheritdoc IPoolAddressesProvider
  function getAddress(bytes32 id) public view override returns (address) {
    return _addresses[id];
  }

  /// @inheritdoc IPoolAddressesProvider
  function getPool() external view override returns (address) {
    return getAddress(POOL);
  }

  /// @inheritdoc IPoolAddressesProvider
  function setPoolImpl(address pool) external override onlyOwner {
    _updateImpl(POOL, pool);
    emit PoolUpdated(pool);
  }

  /// @inheritdoc IPoolAddressesProvider
  function getPoolConfigurator() external view override returns (address) {
    return getAddress(POOL_CONFIGURATOR);
  }

  /// @inheritdoc IPoolAddressesProvider
  function setPoolConfiguratorImpl(address configurator) external override onlyOwner {
    _updateImpl(POOL_CONFIGURATOR, configurator);
    emit PoolConfiguratorUpdated(configurator);
  }

  function getPriceOracle() external view override returns (address) {
    return getAddress(PRICE_ORACLE);
  }

  function setPriceOracle(address priceOracle) external override onlyOwner {
    _addresses[PRICE_ORACLE] = priceOracle;
    emit PriceOracleUpdated(priceOracle);
  }

  function getRateOracle() external view override returns (address) {
    return getAddress(RATE_ORACLE);
  }

  function setRateOracle(address rateOracle) external override onlyOwner {
    _addresses[RATE_ORACLE] = rateOracle;
    emit RateOracleUpdated(rateOracle);
  }

  /// @inheritdoc IPoolAddressesProvider
  function getACLManager() external view override returns (address) {
    return getAddress(ACL_MANAGER);
  }

  /// @inheritdoc IPoolAddressesProvider
  function setACLManager(address aclManager) external override onlyOwner {
    _addresses[ACL_MANAGER] = aclManager;
    emit ACLManagerUpdated(aclManager);
  }

  /// @inheritdoc IPoolAddressesProvider
  function getACLAdmin() external view override returns (address) {
    return getAddress(ACL_ADMIN);
  }

  /// @inheritdoc IPoolAddressesProvider
  function setACLAdmin(address aclAdmin) external override onlyOwner {
    _addresses[ACL_ADMIN] = aclAdmin;
    emit ACLAdminUpdated(aclAdmin);
  }

  /**
   * @notice Internal function to update the implementation of a specific proxied component of the protocol
   * @dev If there is no proxy registered in the given `id`, it creates the proxy setting `newAdress`
   *   as implementation and calls the initialize() function on the proxy
   * @dev If there is already a proxy registered, it just updates the implementation to `newAddress` and
   *   calls the initialize() function via upgradeToAndCall() in the proxy
   * @param id The id of the proxy to be updated
   * @param newAddress The address of the new implementation
   **/
  function _updateImpl(bytes32 id, address newAddress) internal {
    address payable proxyAddress = payable(_addresses[id]);

    InitializableImmutableAdminUpgradeabilityProxy proxy = InitializableImmutableAdminUpgradeabilityProxy(
        proxyAddress
      );
    bytes memory params = abi.encodeWithSignature('initialize(address)', address(this));

    if (proxyAddress == address(0)) {
      proxy = new InitializableImmutableAdminUpgradeabilityProxy(address(this));
      proxy.initialize(newAddress, params);
      _addresses[id] = address(proxy);
      emit ProxyCreated(id, address(proxy));
    } else {
      proxy.upgradeToAndCall(newAddress, params);
    }
  }

  function _setMarketId(string memory marketId) internal {
    _marketId = marketId;
    emit MarketIdSet(marketId);
  }
}<|MERGE_RESOLUTION|>--- conflicted
+++ resolved
@@ -18,17 +18,6 @@
 
   bytes32 private constant POOL = 'POOL';
   bytes32 private constant POOL_CONFIGURATOR = 'POOL_CONFIGURATOR';
-<<<<<<< HEAD
-
-  /// @dev Deprecated: poolAdmin managed via ACLManager
-  bytes32 private constant POOL_ADMIN = 'POOL_ADMIN';
-  /// @dev Deprecated: emergencyAdmin managed via ACLManager
-  bytes32 private constant EMERGENCY_ADMIN = 'EMERGENCY_ADMIN';
-  /// @dev Deprecated: collateralManager no longer used
-  bytes32 private constant POOL_COLLATERAL_MANAGER = 'COLLATERAL_MANAGER';
-
-=======
->>>>>>> 8a041be8
   bytes32 private constant PRICE_ORACLE = 'PRICE_ORACLE';
   bytes32 private constant RATE_ORACLE = 'RATE_ORACLE';
   bytes32 private constant ACL_MANAGER = 'ACL_MANAGER';
