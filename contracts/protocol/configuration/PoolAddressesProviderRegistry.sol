// SPDX-License-Identifier: agpl-3.0
pragma solidity 0.8.10;

import {Ownable} from '../../dependencies/openzeppelin/contracts/Ownable.sol';
import {Errors} from '../libraries/helpers/Errors.sol';
import {IPoolAddressesProviderRegistry} from '../../interfaces/IPoolAddressesProviderRegistry.sol';

/**
 * @title PoolAddressesProviderRegistry
 * @author Aave
 * @notice Main registry of PoolAddressesProvider of Aave markets.
 * @dev Used for indexing purposes of Aave protocol's markets. The id assigned
 *   to a PoolAddressesProvider refers to the market it is connected with, for
 *   example with `1` for the Aave main market and `2` for the next created.
 **/
contract PoolAddressesProviderRegistry is Ownable, IPoolAddressesProviderRegistry {
  mapping(address => uint256) private _addressesProviders;
  mapping(address => uint256) private _addressesProvidersIndexes;
  address[] private _addressesProvidersList;

  /// @inheritdoc IPoolAddressesProviderRegistry
  function getAddressesProvidersList() external view override returns (address[] memory) {
    return _addressesProvidersList;
  }

  /// @inheritdoc IPoolAddressesProviderRegistry
  function registerAddressesProvider(address provider, uint256 id) external override onlyOwner {
    require(id != 0, Errors.INVALID_ADDRESSES_PROVIDER_ID);

    _addressesProviders[provider] = id;
    _addToAddressesProvidersList(provider);
    emit AddressesProviderRegistered(provider);
  }

  /// @inheritdoc IPoolAddressesProviderRegistry
  function unregisterAddressesProvider(address provider) external override onlyOwner {
<<<<<<< HEAD
    require(_addressesProviders[provider] > 0, Errors.PAPR_PROVIDER_NOT_REGISTERED);
    _removeFromAddressesProvidersList(provider);
=======
    require(_addressesProviders[provider] > 0, Errors.PROVIDER_NOT_REGISTERED);
    _addressesProviders[provider] = 0;
>>>>>>> 13589488
    emit AddressesProviderUnregistered(provider);
  }

  /// @inheritdoc IPoolAddressesProviderRegistry
  function getAddressesProviderIdByAddress(address addressesProvider)
    external
    view
    override
    returns (uint256)
  {
    return _addressesProviders[addressesProvider];
  }

  /**
   * @notice Adds the addresses provider address to the list.
   * @dev The addressesProvider is not added if it already exists in the registry
   * @param provider The address of the PoolAddressesProvider
   */
  function _addToAddressesProvidersList(address provider) internal {
    uint256 providersCount = _addressesProvidersList.length;

    if (providersCount != 0) {
      uint256 index = _addressesProvidersIndexes[provider];
      if (_addressesProvidersList[index] == provider) {
        return;
      }
    }

    _addressesProvidersIndexes[provider] = _addressesProvidersList.length;
    _addressesProvidersList.push(provider);
  }

  /**
   * @notice Removes the addresses provider address from the list.
   * @param provider The address of the PoolAddressesProvider
   */
  function _removeFromAddressesProvidersList(address provider) internal {
    uint256 index = _addressesProvidersIndexes[provider];

    _addressesProviders[provider] = 0;
    _addressesProvidersIndexes[provider] = 0;

    uint256 lastIndex = _addressesProvidersList.length - 1;
    if (index < lastIndex) {
      address lastProvider = _addressesProvidersList[lastIndex];
      _addressesProvidersList[index] = lastProvider;
      _addressesProvidersIndexes[lastProvider] = index;
    }
    _addressesProvidersList.pop();
  }
}<|MERGE_RESOLUTION|>--- conflicted
+++ resolved
@@ -34,13 +34,8 @@
 
   /// @inheritdoc IPoolAddressesProviderRegistry
   function unregisterAddressesProvider(address provider) external override onlyOwner {
-<<<<<<< HEAD
     require(_addressesProviders[provider] > 0, Errors.PAPR_PROVIDER_NOT_REGISTERED);
     _removeFromAddressesProvidersList(provider);
-=======
-    require(_addressesProviders[provider] > 0, Errors.PROVIDER_NOT_REGISTERED);
-    _addressesProviders[provider] = 0;
->>>>>>> 13589488
     emit AddressesProviderUnregistered(provider);
   }
 
