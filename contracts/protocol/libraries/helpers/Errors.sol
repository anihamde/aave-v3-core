--- conflicted
+++ resolved
@@ -113,9 +113,6 @@
   string public constant VL_SAME_BLOCK_BORROW_REPAY = '94';
   string public constant PC_FLASHLOAN_PREMIUMS_MISMATCH = '95';
   string public constant PC_FLASHLOAN_PREMIUM_INVALID = '96';
-<<<<<<< HEAD
-  string public constant MATH_UINT128_OVERFLOW = '97';
-=======
   string public constant RC_INVALID_LIQUIDATION_PROTOCOL_FEE = '97';
->>>>>>> 896e19ec
+  string public constant MATH_UINT128_OVERFLOW = '98';
 }