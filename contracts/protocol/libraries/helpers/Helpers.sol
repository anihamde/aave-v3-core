// SPDX-License-Identifier: agpl-3.0
pragma solidity 0.8.10;

import {IERC20} from '../../../dependencies/openzeppelin/contracts/IERC20.sol';
import {Errors} from './Errors.sol';
import {DataTypes} from '../types/DataTypes.sol';

/**
 * @title Helpers library
 * @author Aave
 */
library Helpers {
  /**
   * @notice Fetches the user current stable and variable debt balances
   * @param user The user address
   * @param reserve The reserve data object
   * @return The stable debt balance
   * @return The variable debt balance
   **/
  function getUserCurrentDebt(address user, DataTypes.ReserveData storage reserve)
    internal
    view
    returns (uint256, uint256)
  {
    return (
      IERC20(reserve.stableDebtTokenAddress).balanceOf(user),
      IERC20(reserve.variableDebtTokenAddress).balanceOf(user)
    );
  }

  /**
   * @notice Fetches the user current stable and variable debt balances
   * @param user The user address
   * @param reserve The reserve data object
   * @return The stable debt balance
   * @return The variable debt balance
   **/
  function getUserCurrentDebtMemory(address user, DataTypes.ReserveData memory reserve)
    internal
    view
    returns (uint256, uint256)
  {
    return (
      IERC20(reserve.stableDebtTokenAddress).balanceOf(user),
      IERC20(reserve.variableDebtTokenAddress).balanceOf(user)
    );
  }
<<<<<<< HEAD

  function castUint128(uint256 input) internal pure returns (uint128) {
    require(input <= type(uint128).max, Errors.UINT128_OVERFLOW);
    return uint128(input);
  }
=======
>>>>>>> 6ff8eb30
}<|MERGE_RESOLUTION|>--- conflicted
+++ resolved
@@ -45,12 +45,4 @@
       IERC20(reserve.variableDebtTokenAddress).balanceOf(user)
     );
   }
-<<<<<<< HEAD
-
-  function castUint128(uint256 input) internal pure returns (uint128) {
-    require(input <= type(uint128).max, Errors.UINT128_OVERFLOW);
-    return uint128(input);
-  }
-=======
->>>>>>> 6ff8eb30
 }