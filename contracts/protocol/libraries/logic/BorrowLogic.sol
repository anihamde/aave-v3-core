// SPDX-License-Identifier: agpl-3.0
pragma solidity 0.8.6;

import {IStableDebtToken} from '../../../interfaces/IStableDebtToken.sol';
import {IVariableDebtToken} from '../../../interfaces/IVariableDebtToken.sol';
import {IERC20} from '../../../dependencies/openzeppelin/contracts/IERC20.sol';
import {IAToken} from '../../../interfaces/IAToken.sol';
import {SafeERC20} from '../../../dependencies/openzeppelin/contracts/SafeERC20.sol';
import {Helpers} from '../helpers/Helpers.sol';
import {UserConfiguration} from './../configuration/UserConfiguration.sol';
import {DataTypes} from '../types/DataTypes.sol';
import {ValidationLogic} from './ValidationLogic.sol';
import {ReserveLogic} from './ReserveLogic.sol';
import {WadRayMath} from '../math/WadRayMath.sol';
import {IFlashLoanReceiver} from '../../../flashloan/interfaces/IFlashLoanReceiver.sol';
import {Errors} from '../helpers/Errors.sol';
import {PercentageMath} from '../math/PercentageMath.sol';

/**
 * @title BorrowLogic library
 * @author Aave
 * @notice Implements the base logic for all the actions related to borrowing
 */
library BorrowLogic {
  using ReserveLogic for DataTypes.ReserveCache;
  using ReserveLogic for DataTypes.ReserveData;
  using SafeERC20 for IERC20;
  using UserConfiguration for DataTypes.UserConfigurationMap;
  using WadRayMath for uint256;
  using PercentageMath for uint256;

  // See `IPool` for descriptions
  event Borrow(
    address indexed reserve,
    address user,
    address indexed onBehalfOf,
    uint256 amount,
    uint256 borrowRateMode,
    uint256 borrowRate,
    uint16 indexed referral
  );
  event Repay(
    address indexed reserve,
    address indexed user,
    address indexed repayer,
    uint256 amount
  );
  event FlashLoan(
    address indexed target,
    address indexed initiator,
    address indexed asset,
    uint256 amount,
    uint256 premium,
    uint16 referralCode
  );

  event RebalanceStableBorrowRate(address indexed reserve, address indexed user);
  event Swap(address indexed reserve, address indexed user, uint256 rateMode);

  function executeBorrow(
    mapping(address => DataTypes.ReserveData) storage reserves,
    DataTypes.UserConfigurationMap storage userConfig,
    mapping(uint256 => address) storage reservesList,
    DataTypes.ExecuteBorrowParams memory params
  ) public {
    DataTypes.ReserveData storage reserve = reserves[params.asset];
    DataTypes.ReserveCache memory reserveCache = reserve.cache();

    reserve.updateState(reserveCache);

    ValidationLogic.validateBorrow(
      reserveCache,
      params.asset,
      params.onBehalfOf,
      params.amount,
      params.interestRateMode,
      params.maxStableRateBorrowSizePercent,
      reserves,
      userConfig,
      reservesList,
      params.reservesCount,
      params.oracle
    );

    uint256 currentStableRate = 0;
    bool isFirstBorrowing = false;

    if (DataTypes.InterestRateMode(params.interestRateMode) == DataTypes.InterestRateMode.STABLE) {
      currentStableRate = reserve.currentStableBorrowRate;
      isFirstBorrowing = IStableDebtToken(reserveCache.stableDebtTokenAddress).mint(
        params.user,
        params.onBehalfOf,
        params.amount,
        currentStableRate
      );
      reserveCache.refreshDebt(params.amount, 0, 0, 0);
    } else {
      isFirstBorrowing = IVariableDebtToken(reserveCache.variableDebtTokenAddress).mint(
        params.user,
        params.onBehalfOf,
        params.amount,
        reserveCache.nextVariableBorrowIndex
      );
      reserveCache.refreshDebt(0, 0, params.amount, 0);
    }

    if (isFirstBorrowing) {
      userConfig.setBorrowing(reserve.id, true);
    }

    reserve.updateInterestRates(reserveCache, params.asset, 0, 0);

    if (params.releaseUnderlying) {
      IAToken(reserveCache.aTokenAddress).transferUnderlyingTo(params.user, params.amount);
    }

    emit Borrow(
      params.asset,
      params.user,
      params.onBehalfOf,
      params.amount,
      params.interestRateMode,
      DataTypes.InterestRateMode(params.interestRateMode) == DataTypes.InterestRateMode.STABLE
        ? currentStableRate
        : reserve.currentVariableBorrowRate,
      params.referralCode
    );
  }

  function executeRepay(
    DataTypes.ReserveData storage reserve,
    DataTypes.UserConfigurationMap storage userConfig,
    DataTypes.ExecuteRepayParams memory params
  ) external returns (uint256) {
    DataTypes.ReserveCache memory reserveCache = reserve.cache();
    (uint256 stableDebt, uint256 variableDebt) = Helpers.getUserCurrentDebt(
      params.onBehalfOf,
      reserve
    );
    DataTypes.InterestRateMode interestRateMode = DataTypes.InterestRateMode(params.rateMode);

    reserve.updateState(reserveCache);

    ValidationLogic.validateRepay(
      params.lastBorrower,
      params.lastBorrowTimestamp,
      reserveCache,
      params.amount,
      interestRateMode,
      params.onBehalfOf,
      stableDebt,
      variableDebt
    );

    uint256 paybackAmount = interestRateMode == DataTypes.InterestRateMode.STABLE
      ? stableDebt
      : variableDebt;

    if (params.amount < paybackAmount) {
      paybackAmount = params.amount;
    }

    if (interestRateMode == DataTypes.InterestRateMode.STABLE) {
      IStableDebtToken(reserveCache.stableDebtTokenAddress).burn(params.onBehalfOf, paybackAmount);
      reserveCache.refreshDebt(0, paybackAmount, 0, 0);
    } else {
      IVariableDebtToken(reserveCache.variableDebtTokenAddress).burn(
        params.onBehalfOf,
        paybackAmount,
        reserveCache.nextVariableBorrowIndex
      );
      reserveCache.refreshDebt(0, 0, 0, paybackAmount);
    }

<<<<<<< HEAD
    reserve.updateInterestRates(reserveCache, vars.asset, 0, 0);
=======
    reserve.updateInterestRates(reserveCache, params.asset, paybackAmount, 0);
>>>>>>> ba5b592d

    if (stableDebt + variableDebt - paybackAmount == 0) {
      userConfig.setBorrowing(reserve.id, false);
    }

    if (params.useATokens) {
      IAToken(reserveCache.aTokenAddress).burn(
        msg.sender,
        reserveCache.aTokenAddress,
        paybackAmount,
        reserveCache.nextLiquidityIndex
      );
    } else {
      IERC20(params.asset).safeTransferFrom(msg.sender, reserveCache.aTokenAddress, paybackAmount);
      IAToken(reserveCache.aTokenAddress).handleRepayment(msg.sender, paybackAmount);
    }

    emit Repay(params.asset, params.onBehalfOf, msg.sender, paybackAmount);

    return paybackAmount;
  }

  struct FlashLoanLocalVars {
    IFlashLoanReceiver receiver;
    address oracle;
    uint256 i;
    address currentAsset;
    address currentATokenAddress;
    uint256 currentAmount;
    uint256 currentPremiumToLP;
    uint256 currentPremiumToProtocol;
    uint256 currentAmountPlusPremium;
    address debtToken;
    address[] aTokenAddresses;
    uint256[] totalPremiums;
    uint256 flashloanPremiumTotal;
    uint256 flashloanPremiumToProtocol;
  }

  function executeFlashLoan(
    mapping(address => DataTypes.ReserveData) storage reserves,
    mapping(uint256 => address) storage reservesList,
    mapping(address => bool) storage authorizedFlashBorrowers,
    DataTypes.UserConfigurationMap storage userConfig,
    DataTypes.FlashloanParams memory flashParams
  ) external {
    FlashLoanLocalVars memory vars;

    vars.aTokenAddresses = new address[](flashParams.assets.length);
    vars.totalPremiums = new uint256[](flashParams.assets.length);

    ValidationLogic.validateFlashloan(flashParams.assets, flashParams.amounts, reserves);

    vars.receiver = IFlashLoanReceiver(flashParams.receiverAddress);
    (vars.flashloanPremiumTotal, vars.flashloanPremiumToProtocol) = authorizedFlashBorrowers[
      msg.sender
    ]
      ? (0, 0)
      : (flashParams.flashLoanPremiumTotal, flashParams.flashLoanPremiumToProtocol);

    for (vars.i = 0; vars.i < flashParams.assets.length; vars.i++) {
      vars.aTokenAddresses[vars.i] = reserves[flashParams.assets[vars.i]].aTokenAddress;
      vars.totalPremiums[vars.i] = flashParams.amounts[vars.i].percentMul(
        vars.flashloanPremiumTotal
      );
      IAToken(vars.aTokenAddresses[vars.i]).transferUnderlyingTo(
        flashParams.receiverAddress,
        flashParams.amounts[vars.i]
      );
    }

    require(
      vars.receiver.executeOperation(
        flashParams.assets,
        flashParams.amounts,
        vars.totalPremiums,
        msg.sender,
        flashParams.params
      ),
      Errors.P_INVALID_FLASH_LOAN_EXECUTOR_RETURN
    );

    for (vars.i = 0; vars.i < flashParams.assets.length; vars.i++) {
      vars.currentAsset = flashParams.assets[vars.i];
      vars.currentAmount = flashParams.amounts[vars.i];
      vars.currentATokenAddress = vars.aTokenAddresses[vars.i];
      vars.currentAmountPlusPremium = vars.currentAmount + vars.totalPremiums[vars.i];
      vars.currentPremiumToProtocol = flashParams.amounts[vars.i].percentMul(
        vars.flashloanPremiumToProtocol
      );
      vars.currentPremiumToLP = vars.totalPremiums[vars.i] - vars.currentPremiumToProtocol;

      if (
        DataTypes.InterestRateMode(flashParams.modes[vars.i]) == DataTypes.InterestRateMode.NONE
      ) {
        DataTypes.ReserveData storage reserve = reserves[vars.currentAsset];
        DataTypes.ReserveCache memory reserveCache = reserve.cache();

        reserve.updateState(reserveCache);
        reserve.cumulateToLiquidityIndex(
          IERC20(vars.currentATokenAddress).totalSupply(),
          vars.currentPremiumToLP
        );

        reserve.accruedToTreasury =
          reserve.accruedToTreasury +
          vars.currentPremiumToProtocol.rayDiv(reserve.liquidityIndex);

        reserve.updateInterestRates(reserveCache, vars.currentAsset, 0, 0);

        IERC20(vars.currentAsset).safeTransferFrom(
          flashParams.receiverAddress,
          vars.currentATokenAddress,
          vars.currentAmountPlusPremium
        );
      } else {
        // If the user chose to not return the funds, the system checks if there is enough collateral and
        // eventually opens a debt position
        executeBorrow(
          reserves,
          userConfig,
          reservesList,
          DataTypes.ExecuteBorrowParams(
            vars.currentAsset,
            msg.sender,
            flashParams.onBehalfOf,
            vars.currentAmount,
            flashParams.modes[vars.i],
            flashParams.referralCode,
            false,
            flashParams.maxStableRateBorrowSizePercent,
            flashParams.reservesCount,
            flashParams.oracle
          )
        );
      }
      emit FlashLoan(
        flashParams.receiverAddress,
        msg.sender,
        vars.currentAsset,
        vars.currentAmount,
        vars.totalPremiums[vars.i],
        flashParams.referralCode
      );
    }
  }

  function rebalanceStableBorrowRate(
    DataTypes.ReserveData storage reserve,
    address asset,
    address user
  ) external {
    DataTypes.ReserveCache memory reserveCache = reserve.cache();

    IERC20 stableDebtToken = IERC20(reserveCache.stableDebtTokenAddress);
    IERC20 variableDebtToken = IERC20(reserveCache.variableDebtTokenAddress);
    uint256 stableDebt = IERC20(stableDebtToken).balanceOf(user);

    ValidationLogic.validateRebalanceStableBorrowRate(
      reserve,
      reserveCache,
      asset,
      stableDebtToken,
      variableDebtToken,
      reserveCache.aTokenAddress
    );

    reserve.updateState(reserveCache);

    IStableDebtToken(address(stableDebtToken)).burn(user, stableDebt);
    IStableDebtToken(address(stableDebtToken)).mint(
      user,
      user,
      stableDebt,
      reserve.currentStableBorrowRate
    );

    reserveCache.refreshDebt(stableDebt, stableDebt, 0, 0);

    reserve.updateInterestRates(reserveCache, asset, 0, 0);

    emit RebalanceStableBorrowRate(asset, user);
  }

  function swapBorrowRateMode(
    DataTypes.ReserveData storage reserve,
    DataTypes.UserConfigurationMap storage userConfig,
    address asset,
    uint256 rateMode
  ) external {
    DataTypes.ReserveCache memory reserveCache = reserve.cache();

    reserve.updateState(reserveCache);

    (uint256 stableDebt, uint256 variableDebt) = Helpers.getUserCurrentDebt(msg.sender, reserve);

    DataTypes.InterestRateMode interestRateMode = DataTypes.InterestRateMode(rateMode);

    ValidationLogic.validateSwapRateMode(
      reserve,
      reserveCache,
      userConfig,
      stableDebt,
      variableDebt,
      interestRateMode
    );

    if (interestRateMode == DataTypes.InterestRateMode.STABLE) {
      IStableDebtToken(reserveCache.stableDebtTokenAddress).burn(msg.sender, stableDebt);
      IVariableDebtToken(reserveCache.variableDebtTokenAddress).mint(
        msg.sender,
        msg.sender,
        stableDebt,
        reserveCache.nextVariableBorrowIndex
      );
      reserveCache.refreshDebt(0, stableDebt, stableDebt, 0);
    } else {
      IVariableDebtToken(reserveCache.variableDebtTokenAddress).burn(
        msg.sender,
        variableDebt,
        reserveCache.nextVariableBorrowIndex
      );
      IStableDebtToken(reserveCache.stableDebtTokenAddress).mint(
        msg.sender,
        msg.sender,
        variableDebt,
        reserve.currentStableBorrowRate
      );
      reserveCache.refreshDebt(variableDebt, 0, 0, variableDebt);
    }

    reserve.updateInterestRates(reserveCache, asset, 0, 0);

    emit Swap(asset, msg.sender, rateMode);
  }
}<|MERGE_RESOLUTION|>--- conflicted
+++ resolved
@@ -133,10 +133,8 @@
     DataTypes.ExecuteRepayParams memory params
   ) external returns (uint256) {
     DataTypes.ReserveCache memory reserveCache = reserve.cache();
-    (uint256 stableDebt, uint256 variableDebt) = Helpers.getUserCurrentDebt(
-      params.onBehalfOf,
-      reserve
-    );
+    (uint256 stableDebt, uint256 variableDebt) =
+      Helpers.getUserCurrentDebt(params.onBehalfOf, reserve);
     DataTypes.InterestRateMode interestRateMode = DataTypes.InterestRateMode(params.rateMode);
 
     reserve.updateState(reserveCache);
@@ -152,9 +150,8 @@
       variableDebt
     );
 
-    uint256 paybackAmount = interestRateMode == DataTypes.InterestRateMode.STABLE
-      ? stableDebt
-      : variableDebt;
+    uint256 paybackAmount =
+      interestRateMode == DataTypes.InterestRateMode.STABLE ? stableDebt : variableDebt;
 
     if (params.amount < paybackAmount) {
       paybackAmount = params.amount;
@@ -172,11 +169,7 @@
       reserveCache.refreshDebt(0, 0, 0, paybackAmount);
     }
 
-<<<<<<< HEAD
     reserve.updateInterestRates(reserveCache, vars.asset, 0, 0);
-=======
-    reserve.updateInterestRates(reserveCache, params.asset, paybackAmount, 0);
->>>>>>> ba5b592d
 
     if (stableDebt + variableDebt - paybackAmount == 0) {
       userConfig.setBorrowing(reserve.id, false);
