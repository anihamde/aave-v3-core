--- conflicted
+++ resolved
@@ -45,16 +45,12 @@
   );
 
   event RebalanceStableBorrowRate(address indexed reserve, address indexed user);
-<<<<<<< HEAD
   event SwapBorrowRateMode(
     address indexed reserve,
     address indexed user,
     DataTypes.InterestRateMode interestRateMode
   );
-=======
-  event SwapBorrowRateMode(address indexed reserve, address indexed user, uint256 rateMode);
   event IsolationModeTotalDebtUpdated(address indexed asset, uint256 totalDebt);
->>>>>>> c82e7de4
 
   /**
    * @notice Implements the borrow feature. Borrowing allows users that provided collateral to draw liquidity from the
@@ -348,10 +344,6 @@
 
     reserve.updateInterestRates(reserveCache, asset, 0, 0);
 
-<<<<<<< HEAD
     emit SwapBorrowRateMode(asset, msg.sender, interestRateMode);
-=======
-    emit SwapBorrowRateMode(asset, msg.sender, rateMode);
->>>>>>> c82e7de4
   }
 }