--- conflicted
+++ resolved
@@ -64,11 +64,7 @@
     uint256 unbacked = reserve.unbacked = reserve.unbacked + Helpers.castUint128(amount);
 
     require(
-<<<<<<< HEAD
       unbacked <= unbackedMintCap * (10**reserveDecimals),
-=======
-      unbacked / (10**reserveDecimals) < unbackedMintCap,
->>>>>>> a1af7946
       Errors.VL_UNBACKED_MINT_CAP_EXCEEDED
     );
 
