--- conflicted
+++ resolved
@@ -306,16 +306,9 @@
     vars.collateralPrice = oracle.getAssetPrice(collateralAsset);
     vars.debtAssetPrice = oracle.getAssetPrice(debtAsset);
 
-<<<<<<< HEAD
     vars.collateralDecimals = collateralReserve.configuration.getDecimals();
-
-    vars.debtAssetDecimals = debtReserveCache.reserveConfiguration.getDecimalsMemory();
-=======
-    (, , vars.liquidationBonus, vars.collateralDecimals, ) = collateralReserve
-      .configuration
-      .getParams();
     vars.debtAssetDecimals = debtReserveCache.reserveConfiguration.getDecimals();
->>>>>>> 6f7f5aed
+
     unchecked {
       vars.collateralAssetUnit = 10**vars.collateralDecimals;
       vars.debtAssetUnit = 10**vars.debtAssetDecimals;
