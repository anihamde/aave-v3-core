// SPDX-License-Identifier: BUSL-1.1
pragma solidity 0.8.10;

import {IERC20} from '../../../dependencies/openzeppelin/contracts/IERC20.sol';
import {GPv2SafeERC20} from '../../../dependencies/gnosis/contracts/GPv2SafeERC20.sol';
import {IStableDebtToken} from '../../../interfaces/IStableDebtToken.sol';
import {IVariableDebtToken} from '../../../interfaces/IVariableDebtToken.sol';
import {IReserveInterestRateStrategy} from '../../../interfaces/IReserveInterestRateStrategy.sol';
import {ReserveConfiguration} from '../configuration/ReserveConfiguration.sol';
import {MathUtils} from '../math/MathUtils.sol';
import {WadRayMath} from '../math/WadRayMath.sol';
import {PercentageMath} from '../math/PercentageMath.sol';
import {Errors} from '../helpers/Errors.sol';
import {DataTypes} from '../types/DataTypes.sol';
import {SafeCast} from '../../../dependencies/openzeppelin/contracts/SafeCast.sol';

/**
 * @title ReserveLogic library
 * @author Aave
 * @notice Implements the logic to update the reserves state
 */
library ReserveLogic {
  using WadRayMath for uint256;
  using PercentageMath for uint256;
  using SafeCast for uint256;
  using GPv2SafeERC20 for IERC20;
  using ReserveLogic for DataTypes.ReserveData;
  using ReserveConfiguration for DataTypes.ReserveConfigurationMap;

  // See `IPool` for descriptions
  event ReserveDataUpdated(
    address indexed reserve,
    uint256 liquidityRate,
    uint256 stableBorrowRate,
    uint256 variableBorrowRate,
    uint256 liquidityIndex,
    uint256 variableBorrowIndex
  );

  /**
   * @notice Returns the ongoing normalized income for the reserve.
   * @dev A value of 1e27 means there is no income. As time passes, the income is accrued
   * @dev A value of 2*1e27 means for each unit of asset one unit of income has been accrued
   * @param reserve The reserve object
   * @return The normalized income, expressed in ray
   **/
  function getNormalizedIncome(DataTypes.ReserveData storage reserve)
    internal
    view
    returns (uint256)
  {
    uint40 timestamp = reserve.lastUpdateTimestamp;

    //solium-disable-next-line
    if (timestamp == block.timestamp) {
      //if the index was updated in the same block, no need to perform any calculation
      return reserve.liquidityIndex;
    } else {
      return
        MathUtils.calculateLinearInterest(reserve.currentLiquidityRate, timestamp).rayMul(
          reserve.liquidityIndex
        );
    }
  }

  /**
   * @notice Returns the ongoing normalized variable debt for the reserve.
   * @dev A value of 1e27 means there is no debt. As time passes, the debt is accrued
   * @dev A value of 2*1e27 means that for each unit of debt, one unit worth of interest has been accumulated
   * @param reserve The reserve object
   * @return The normalized variable debt, expressed in ray
   **/
  function getNormalizedDebt(DataTypes.ReserveData storage reserve)
    internal
    view
    returns (uint256)
  {
    uint40 timestamp = reserve.lastUpdateTimestamp;

    //solium-disable-next-line
    if (timestamp == block.timestamp) {
      //if the index was updated in the same block, no need to perform any calculation
      return reserve.variableBorrowIndex;
    } else {
      return
        MathUtils.calculateCompoundedInterest(reserve.currentVariableBorrowRate, timestamp).rayMul(
          reserve.variableBorrowIndex
        );
    }
  }

  /**
   * @notice Updates the liquidity cumulative index and the variable borrow index.
   * @param reserve The reserve object
   * @param reserveCache The caching layer for the reserve data
   **/
  function updateState(
    DataTypes.ReserveData storage reserve,
    DataTypes.ReserveCache memory reserveCache
  ) internal {
    // If time didn't pass since last stored timestamp, skip state update
    //solium-disable-next-line
    if (reserve.lastUpdateTimestamp == uint40(block.timestamp)) {
      return;
    }

    _updateIndexes(reserve, reserveCache);
    _accrueToTreasury(reserve, reserveCache);

    //solium-disable-next-line
    reserve.lastUpdateTimestamp = uint40(block.timestamp);
  }

  /**
   * @notice Accumulates a predefined amount of asset to the reserve as a fixed, instantaneous income. Used for example
   * to accumulate the flashloan fee to the reserve, and spread it between all the suppliers.
   * @param reserve The reserve object
   * @param totalLiquidity The total liquidity available in the reserve
   * @param amount The amount to accumulate
   * @return The next liquidity index of the reserve
   **/
  function cumulateToLiquidityIndex(
    DataTypes.ReserveData storage reserve,
    uint256 totalLiquidity,
    uint256 amount
  ) internal returns (uint256) {
    //next liquidity index is calculated this way: `((amount / totalLiquidity) + 1) * liquidityIndex`
    //division `amount / totalLiquidity` done in ray for precision
    uint256 result = (amount.wadToRay().rayDiv(totalLiquidity.wadToRay()) + WadRayMath.RAY).rayMul(
      reserve.liquidityIndex
    );
    reserve.liquidityIndex = result.toUint128();
    return result;
  }

  /**
   * @notice Initializes a reserve.
   * @param reserve The reserve object
   * @param aTokenAddress The address of the overlying atoken contract
   * @param stableDebtTokenAddress The address of the overlying stable debt token contract
   * @param variableDebtTokenAddress The address of the overlying variable debt token contract
   * @param interestRateStrategyAddress The address of the interest rate strategy contract
   **/
  function init(
    DataTypes.ReserveData storage reserve,
    address aTokenAddress,
    address stableDebtTokenAddress,
    address variableDebtTokenAddress,
    address interestRateStrategyAddress
  ) internal {
    require(reserve.aTokenAddress == address(0), Errors.RESERVE_ALREADY_INITIALIZED);

    reserve.liquidityIndex = uint128(WadRayMath.RAY);
    reserve.variableBorrowIndex = uint128(WadRayMath.RAY);
    reserve.aTokenAddress = aTokenAddress;
    reserve.stableDebtTokenAddress = stableDebtTokenAddress;
    reserve.variableDebtTokenAddress = variableDebtTokenAddress;
    reserve.interestRateStrategyAddress = interestRateStrategyAddress;
  }

  struct UpdateInterestRatesLocalVars {
    uint256 nextLiquidityRate;
    uint256 nextStableRate;
    uint256 nextVariableRate;
    uint256 totalVariableDebt;
  }

  /**
   * @notice Updates the reserve current stable borrow rate, the current variable borrow rate and the current liquidity rate.
   * @param reserve The reserve reserve to be updated
   * @param reserveCache The caching layer for the reserve data
   * @param reserveAddress The address of the reserve to be updated
   * @param liquidityAdded The amount of liquidity added to the protocol (supply or repay) in the previous action
   * @param liquidityTaken The amount of liquidity taken from the protocol (redeem or borrow)
   **/
  function updateInterestRates(
    DataTypes.ReserveData storage reserve,
    DataTypes.ReserveCache memory reserveCache,
    address reserveAddress,
    uint256 liquidityAdded,
    uint256 liquidityTaken
  ) internal {
    UpdateInterestRatesLocalVars memory vars;

    vars.totalVariableDebt = reserveCache.nextScaledVariableDebt.rayMul(
      reserveCache.nextVariableBorrowIndex
    );

    (
      vars.nextLiquidityRate,
      vars.nextStableRate,
      vars.nextVariableRate
    ) = IReserveInterestRateStrategy(reserve.interestRateStrategyAddress).calculateInterestRates(
      DataTypes.CalculateInterestRatesParams({
        unbacked: reserveCache.reserveConfiguration.getUnbackedMintCap() != 0
          ? reserve.unbacked
          : 0,
        liquidityAdded: liquidityAdded,
        liquidityTaken: liquidityTaken,
        totalStableDebt: reserveCache.nextTotalStableDebt,
        totalVariableDebt: vars.totalVariableDebt,
        averageStableBorrowRate: reserveCache.nextAvgStableBorrowRate,
        reserveFactor: reserveCache.reserveFactor,
        reserve: reserveAddress,
        aToken: reserveCache.aTokenAddress
      })
    );

    reserve.currentLiquidityRate = vars.nextLiquidityRate.toUint128();
    reserve.currentStableBorrowRate = vars.nextStableRate.toUint128();
    reserve.currentVariableBorrowRate = vars.nextVariableRate.toUint128();

    emit ReserveDataUpdated(
      reserveAddress,
      vars.nextLiquidityRate,
      vars.nextStableRate,
      vars.nextVariableRate,
      reserveCache.nextLiquidityIndex,
      reserveCache.nextVariableBorrowIndex
    );
  }

  struct AccrueToTreasuryLocalVars {
    uint256 prevTotalStableDebt;
    uint256 prevTotalVariableDebt;
    uint256 currTotalVariableDebt;
    uint256 cumulatedStableInterest;
    uint256 totalDebtAccrued;
    uint256 amountToMint;
  }

  /**
   * @notice Mints part of the repaid interest to the reserve treasury as a function of the reserve factor for the
   * specific asset.
   * @param reserve The reserve to be updated
   * @param reserveCache The caching layer for the reserve data
   **/
  function _accrueToTreasury(
    DataTypes.ReserveData storage reserve,
    DataTypes.ReserveCache memory reserveCache
  ) internal {
    AccrueToTreasuryLocalVars memory vars;

    if (reserveCache.reserveFactor == 0) {
      return;
    }

    //calculate the total variable debt at moment of the last interaction
    vars.prevTotalVariableDebt = reserveCache.currScaledVariableDebt.rayMul(
      reserveCache.currVariableBorrowIndex
    );

    //calculate the new total variable debt after accumulation of the interest on the index
    vars.currTotalVariableDebt = reserveCache.currScaledVariableDebt.rayMul(
      reserveCache.nextVariableBorrowIndex
    );

    //calculate the stable debt until the last timestamp update
    vars.cumulatedStableInterest = MathUtils.calculateCompoundedInterest(
      reserveCache.currAvgStableBorrowRate,
      reserveCache.stableDebtLastUpdateTimestamp,
      reserveCache.reserveLastUpdateTimestamp
    );

    vars.prevTotalStableDebt = reserveCache.currPrincipalStableDebt.rayMul(
      vars.cumulatedStableInterest
    );

    //debt accrued is the sum of the current debt minus the sum of the debt at the last update
    vars.totalDebtAccrued =
      vars.currTotalVariableDebt +
      reserveCache.currTotalStableDebt -
      vars.prevTotalVariableDebt -
      vars.prevTotalStableDebt;

    vars.amountToMint = vars.totalDebtAccrued.percentMul(reserveCache.reserveFactor);

    if (vars.amountToMint != 0) {
      reserve.accruedToTreasury += vars
        .amountToMint
        .rayDiv(reserveCache.nextLiquidityIndex)
        .toUint128();
    }
  }

  /**
   * @notice Updates the reserve indexes and the timestamp of the update.
   * @param reserve The reserve reserve to be updated
   * @param reserveCache The cache layer holding the cached protocol data
   **/
  function _updateIndexes(
    DataTypes.ReserveData storage reserve,
    DataTypes.ReserveCache memory reserveCache
  ) internal {
<<<<<<< HEAD
    //only cumulating if there is any income being produced
=======
    reserveCache.nextLiquidityIndex = reserveCache.currLiquidityIndex;
    reserveCache.nextVariableBorrowIndex = reserveCache.currVariableBorrowIndex;

    // Only cumulating on the supply side if there is any income being produced
    // The case of Reserve Factor 100% is not a problem (currentLiquidityRate == 0),
    // as liquidity index should not be updated
>>>>>>> cac49b47
    if (reserveCache.currLiquidityRate != 0) {
      uint256 cumulatedLiquidityInterest = MathUtils.calculateLinearInterest(
        reserveCache.currLiquidityRate,
        reserveCache.reserveLastUpdateTimestamp
      );
      reserveCache.nextLiquidityIndex = cumulatedLiquidityInterest.rayMul(
        reserveCache.currLiquidityIndex
      );
      reserve.liquidityIndex = reserveCache.nextLiquidityIndex.toUint128();
    }

    // Variable borrow index only gets updated if there is any variable debt.
    // reserveCache.currVariableBorrowRate != 0 is not a correct validation,
    // because a positive base variable rate can be stored on
    // reserveCache.currVariableBorrowRate, but the index should not increase
    if (reserveCache.currScaledVariableDebt != 0) {
      uint256 cumulatedVariableBorrowInterest = MathUtils.calculateCompoundedInterest(
        reserveCache.currVariableBorrowRate,
        reserveCache.reserveLastUpdateTimestamp
      );
      reserveCache.nextVariableBorrowIndex = cumulatedVariableBorrowInterest.rayMul(
        reserveCache.currVariableBorrowIndex
      );
      reserve.variableBorrowIndex = reserveCache.nextVariableBorrowIndex.toUint128();
    }
  }

  /**
   * @notice Creates a cache object to avoid repeated storage reads and external contract calls when updating state and
   * interest rates.
   * @param reserve The reserve object for which the cache will be filled
   * @return The cache object
   */
  function cache(DataTypes.ReserveData storage reserve)
    internal
    view
    returns (DataTypes.ReserveCache memory)
  {
    DataTypes.ReserveCache memory reserveCache;

    reserveCache.reserveConfiguration = reserve.configuration;
    reserveCache.reserveFactor = reserveCache.reserveConfiguration.getReserveFactor();
    reserveCache.currLiquidityIndex = reserveCache.nextLiquidityIndex = reserve.liquidityIndex;
    reserveCache.currVariableBorrowIndex = reserveCache.nextVariableBorrowIndex = reserve
      .variableBorrowIndex;
    reserveCache.currLiquidityRate = reserve.currentLiquidityRate;
    reserveCache.currVariableBorrowRate = reserve.currentVariableBorrowRate;

    reserveCache.aTokenAddress = reserve.aTokenAddress;
    reserveCache.stableDebtTokenAddress = reserve.stableDebtTokenAddress;
    reserveCache.variableDebtTokenAddress = reserve.variableDebtTokenAddress;

    reserveCache.reserveLastUpdateTimestamp = reserve.lastUpdateTimestamp;

    reserveCache.currScaledVariableDebt = reserveCache.nextScaledVariableDebt = IVariableDebtToken(
      reserveCache
        .variableDebtTokenAddress
    )
      .scaledTotalSupply();

    (
      reserveCache.currPrincipalStableDebt,
      reserveCache.currTotalStableDebt,
      reserveCache.currAvgStableBorrowRate,
      reserveCache.stableDebtLastUpdateTimestamp
    ) = IStableDebtToken(reserveCache.stableDebtTokenAddress).getSupplyData();

    // by default the actions are considered as not affecting the debt balances.
    // if the action involves mint/burn of debt, the cache needs to be updated
    reserveCache.nextTotalStableDebt = reserveCache.currTotalStableDebt;
    reserveCache.nextAvgStableBorrowRate = reserveCache.currAvgStableBorrowRate;

    return reserveCache;
  }
}<|MERGE_RESOLUTION|>--- conflicted
+++ resolved
@@ -292,16 +292,9 @@
     DataTypes.ReserveData storage reserve,
     DataTypes.ReserveCache memory reserveCache
   ) internal {
-<<<<<<< HEAD
-    //only cumulating if there is any income being produced
-=======
-    reserveCache.nextLiquidityIndex = reserveCache.currLiquidityIndex;
-    reserveCache.nextVariableBorrowIndex = reserveCache.currVariableBorrowIndex;
-
     // Only cumulating on the supply side if there is any income being produced
     // The case of Reserve Factor 100% is not a problem (currentLiquidityRate == 0),
     // as liquidity index should not be updated
->>>>>>> cac49b47
     if (reserveCache.currLiquidityRate != 0) {
       uint256 cumulatedLiquidityInterest = MathUtils.calculateLinearInterest(
         reserveCache.currLiquidityRate,
