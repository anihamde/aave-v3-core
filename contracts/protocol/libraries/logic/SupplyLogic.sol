--- conflicted
+++ resolved
@@ -155,7 +155,6 @@
     return amountToWithdraw;
   }
 
-<<<<<<< HEAD
   /**
    * @notice Validates a transfer of aTokens. The sender is subjected to health factor validation to avoid collateralization constraints violation.
    * @dev  Emits the `ReserveUsedAsCollateralEnabled()` event for the `to` account, if the asset can be activated as collateral. In case the `from` user transfers everything, `ReserveUsedAsCollateralDisabled()` is emitted for `from`.
@@ -165,10 +164,7 @@
    * @param usersConfig The users configuration mapping that track the supplied/borrowed assets
    * @param params The additional parameters needed to execute the finalizeTransfer function
    */
-  function finalizeTransfer(
-=======
   function executeFinalizeTransfer(
->>>>>>> f6d5e3fc
     mapping(address => DataTypes.ReserveData) storage reserves,
     mapping(uint256 => address) storage reservesList,
     mapping(uint8 => DataTypes.EModeCategory) storage eModeCategories,
