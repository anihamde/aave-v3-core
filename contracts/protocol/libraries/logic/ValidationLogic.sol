// SPDX-License-Identifier: agpl-3.0
pragma solidity 0.8.10;

import {IERC20} from '../../../dependencies/openzeppelin/contracts/IERC20.sol';
import {Address} from '../../../dependencies/openzeppelin/contracts/Address.sol';
import {GPv2SafeERC20} from '../../../dependencies/gnosis/contracts/GPv2SafeERC20.sol';
import {IReserveInterestRateStrategy} from '../../../interfaces/IReserveInterestRateStrategy.sol';
import {IVariableDebtToken} from '../../../interfaces/IVariableDebtToken.sol';
import {IStableDebtToken} from '../../../interfaces/IStableDebtToken.sol';
import {IScaledBalanceToken} from '../../../interfaces/IScaledBalanceToken.sol';
import {IPriceOracleGetter} from '../../../interfaces/IPriceOracleGetter.sol';
import {IAToken} from '../../../interfaces/IAToken.sol';
import {IPriceOracleSentinel} from '../../../interfaces/IPriceOracleSentinel.sol';
import {ReserveConfiguration} from '../configuration/ReserveConfiguration.sol';
import {UserConfiguration} from '../configuration/UserConfiguration.sol';
import {Errors} from '../helpers/Errors.sol';
import {Helpers} from '../helpers/Helpers.sol';
import {WadRayMath} from '../math/WadRayMath.sol';
import {PercentageMath} from '../math/PercentageMath.sol';
import {DataTypes} from '../types/DataTypes.sol';
import {ReserveLogic} from './ReserveLogic.sol';
import {GenericLogic} from './GenericLogic.sol';

/**
 * @title ReserveLogic library
 * @author Aave
 * @notice Implements functions to validate the different actions of the protocol
 */
library ValidationLogic {
  using ReserveLogic for DataTypes.ReserveData;
  using WadRayMath for uint256;
  using PercentageMath for uint256;
  using GPv2SafeERC20 for IERC20;
  using ReserveConfiguration for DataTypes.ReserveConfigurationMap;
  using UserConfiguration for DataTypes.UserConfigurationMap;
  using Address for address;

  uint256 public constant REBALANCE_UP_LIQUIDITY_RATE_THRESHOLD = 4000;
  uint256 public constant REBALANCE_UP_USAGE_RATIO_THRESHOLD = 0.95 * 1e27; //usage ratio of 95%
  uint256 public constant MINIMUM_HEALTH_FACTOR_LIQUIDATION_THRESHOLD = 0.95 * 1e18;
  uint256 public constant HEALTH_FACTOR_LIQUIDATION_THRESHOLD = 1e18;

  /**
   * @notice Validates a supply action
   * @param reserveCache The cached data of the reserve
   * @param amount The amount to be supplied
   */
  function validateSupply(DataTypes.ReserveCache memory reserveCache, uint256 amount)
    internal
    view
  {
    (bool isActive, bool isFrozen, , , bool isPaused) = reserveCache
      .reserveConfiguration
      .getFlags();

    uint256 reserveDecimals = reserveCache.reserveConfiguration.getDecimals();
    uint256 supplyCap = reserveCache.reserveConfiguration.getSupplyCap();

    require(amount != 0, Errors.INVALID_AMOUNT);
    require(isActive, Errors.RESERVE_INACTIVE);
    require(!isPaused, Errors.RESERVE_PAUSED);
    require(!isFrozen, Errors.RESERVE_FROZEN);
    require(
      supplyCap == 0 ||
        (IAToken(reserveCache.aTokenAddress).scaledTotalSupply().rayMul(
          reserveCache.nextLiquidityIndex
        ) + amount) <=
        supplyCap * (10**reserveDecimals),
      Errors.SUPPLY_CAP_EXCEEDED
    );
  }

  /**
   * @notice Validates a withdraw action
   * @param reserveCache The cached data of the reserve
   * @param amount The amount to be withdrawn
   * @param userBalance The balance of the user
   */
  function validateWithdraw(
    DataTypes.ReserveCache memory reserveCache,
    uint256 amount,
    uint256 userBalance
  ) internal pure {
    require(amount != 0, Errors.INVALID_AMOUNT);
    require(amount <= userBalance, Errors.NOT_ENOUGH_AVAILABLE_USER_BALANCE);

    (bool isActive, , , , bool isPaused) = reserveCache.reserveConfiguration.getFlags();
    require(isActive, Errors.RESERVE_INACTIVE);
    require(!isPaused, Errors.RESERVE_PAUSED);
  }

  struct ValidateBorrowLocalVars {
    uint256 currentLtv;
    uint256 currentLiquidationThreshold;
    uint256 collateralNeededInBaseCurrency;
    uint256 userCollateralInBaseCurrency;
    uint256 userDebtInBaseCurrency;
    uint256 availableLiquidity;
    uint256 healthFactor;
    uint256 totalDebt;
    uint256 totalSupplyVariableDebt;
    uint256 reserveDecimals;
    uint256 borrowCap;
    uint256 amountInBaseCurrency;
    uint256 assetUnit;
    address eModePriceSource;
    bool isActive;
    bool isFrozen;
    bool isPaused;
    bool borrowingEnabled;
    bool stableRateBorrowingEnabled;
  }

  /**
   * @notice Validates a borrow action
   * @param reservesData The state of all the reserves
   * @param reserves The addresses of all the active reserves
   * @param eModeCategories The configuration of all the efficiency mode categories
   * @param params Additional params needed for the validation
   */
  function validateBorrow(
    mapping(address => DataTypes.ReserveData) storage reservesData,
    mapping(uint256 => address) storage reserves,
    mapping(uint8 => DataTypes.EModeCategory) storage eModeCategories,
    DataTypes.ValidateBorrowParams memory params
  ) internal view {
    ValidateBorrowLocalVars memory vars;

    vars.reserveDecimals = params.reserveCache.reserveConfiguration.getDecimals();

    (
      vars.isActive,
      vars.isFrozen,
      vars.borrowingEnabled,
      vars.stableRateBorrowingEnabled,
      vars.isPaused
    ) = params.reserveCache.reserveConfiguration.getFlags();

    require(vars.isActive, Errors.RESERVE_INACTIVE);
    require(!vars.isPaused, Errors.RESERVE_PAUSED);
    require(!vars.isFrozen, Errors.RESERVE_FROZEN);
    require(params.amount != 0, Errors.INVALID_AMOUNT);

    require(vars.borrowingEnabled, Errors.BORROWING_NOT_ENABLED);

    require(
      params.priceOracleSentinel == address(0) ||
        IPriceOracleSentinel(params.priceOracleSentinel).isBorrowAllowed(),
      Errors.PRICE_ORACLE_SENTINEL_CHECK_FAILED
    );

    //validate interest rate mode
    require(
<<<<<<< HEAD
      uint256(DataTypes.InterestRateMode.VARIABLE) == params.interestRateMode ||
        uint256(DataTypes.InterestRateMode.STABLE) == params.interestRateMode,
      Errors.INVALID_INTEREST_RATE_MODE_SELECTED
=======
      params.interestRateMode == DataTypes.InterestRateMode.VARIABLE ||
        params.interestRateMode == DataTypes.InterestRateMode.STABLE,
      Errors.VL_INVALID_INTEREST_RATE_MODE_SELECTED
>>>>>>> 83ffbc4e
    );

    vars.borrowCap = params.reserveCache.reserveConfiguration.getBorrowCap();
    unchecked {
      vars.assetUnit = 10**vars.reserveDecimals;
    }

    if (vars.borrowCap != 0) {
      vars.totalSupplyVariableDebt = params.reserveCache.currScaledVariableDebt.rayMul(
        params.reserveCache.nextVariableBorrowIndex
      );

      vars.totalDebt =
        params.reserveCache.currTotalStableDebt +
        vars.totalSupplyVariableDebt +
        params.amount;

      unchecked {
        require(vars.totalDebt <= vars.borrowCap * vars.assetUnit, Errors.BORROW_CAP_EXCEEDED);
      }
    }

    if (params.isolationModeActive) {
      // check that the asset being borrowed is borrowable in isolation mode AND
      // the total exposure is no bigger than the collateral debt ceiling
      require(
        params.reserveCache.reserveConfiguration.getBorrowableInIsolation(),
        Errors.ASSET_NOT_BORROWABLE_IN_ISOLATION
      );

      require(
        reservesData[params.isolationModeCollateralAddress].isolationModeTotalDebt +
          Helpers.castUint128(
            params.amount / 10**(vars.reserveDecimals - ReserveConfiguration.DEBT_CEILING_DECIMALS)
          ) <=
          params.isolationModeDebtCeiling,
        Errors.DEBT_CEILING_EXCEEDED
      );
    }

    if (params.userEModeCategory != 0) {
      require(
        params.reserveCache.reserveConfiguration.getEModeCategory() == params.userEModeCategory,
        Errors.INCONSISTENT_EMODE_CATEGORY
      );
      vars.eModePriceSource = eModeCategories[params.userEModeCategory].priceSource;
    }

    (
      vars.userCollateralInBaseCurrency,
      vars.userDebtInBaseCurrency,
      vars.currentLtv,
      vars.currentLiquidationThreshold,
      vars.healthFactor,

    ) = GenericLogic.calculateUserAccountData(
      reservesData,
      reserves,
      eModeCategories,
      DataTypes.CalculateUserAccountDataParams({
        userConfig: params.userConfig,
        reservesCount: params.reservesCount,
        user: params.userAddress,
        oracle: params.oracle,
        userEModeCategory: params.userEModeCategory
      })
    );

    require(vars.userCollateralInBaseCurrency > 0, Errors.COLLATERAL_BALANCE_IS_ZERO);
    require(vars.currentLtv > 0, Errors.LTV_VALIDATION_FAILED);

    require(
      vars.healthFactor > HEALTH_FACTOR_LIQUIDATION_THRESHOLD,
      Errors.HEALTH_FACTOR_LOWER_THAN_LIQUIDATION_THRESHOLD
    );

    vars.amountInBaseCurrency =
      IPriceOracleGetter(params.oracle).getAssetPrice(
        vars.eModePriceSource != address(0) ? vars.eModePriceSource : params.asset
      ) *
      params.amount;
    unchecked {
      vars.amountInBaseCurrency /= vars.assetUnit;
    }

    //add the current already borrowed amount to the amount requested to calculate the total collateral needed.
    vars.collateralNeededInBaseCurrency = (vars.userDebtInBaseCurrency + vars.amountInBaseCurrency)
      .percentDiv(vars.currentLtv); //LTV is calculated in percentage

    require(
      vars.collateralNeededInBaseCurrency <= vars.userCollateralInBaseCurrency,
      Errors.COLLATERAL_CANNOT_COVER_NEW_BORROW
    );

    /**
     * Following conditions need to be met if the user is borrowing at a stable rate:
     * 1. Reserve must be enabled for stable rate borrowing
     * 2. Users cannot borrow from the reserve if their collateral is (mostly) the same currency
     *    they are borrowing, to prevent abuses.
     * 3. Users will be able to borrow only a portion of the total available liquidity
     **/

    if (params.interestRateMode == DataTypes.InterestRateMode.STABLE) {
      //check if the borrow mode is stable and if stable rate borrowing is enabled on this reserve

      require(vars.stableRateBorrowingEnabled, Errors.STABLE_BORROWING_NOT_ENABLED);

      require(
        !params.userConfig.isUsingAsCollateral(reservesData[params.asset].id) ||
          params.reserveCache.reserveConfiguration.getLtv() == 0 ||
          params.amount > IERC20(params.reserveCache.aTokenAddress).balanceOf(params.userAddress),
        Errors.COLLATERAL_SAME_AS_BORROWING_CURRENCY
      );

      vars.availableLiquidity = IERC20(params.asset).balanceOf(params.reserveCache.aTokenAddress);

      //calculate the max available loan size in stable rate mode as a percentage of the
      //available liquidity
      uint256 maxLoanSizeStable = vars.availableLiquidity.percentMul(params.maxStableLoanPercent);

      require(params.amount <= maxLoanSizeStable, Errors.AMOUNT_BIGGER_THAN_MAX_LOAN_SIZE_STABLE);
    }
  }

  /**
   * @notice Validates a repay action
   * @param reserveCache The cached data of the reserve
   * @param amountSent The amount sent for the repayment. Can be an actual value or uint(-1)
   * @param interestRateMode The interest rate mode of the debt being repaid
   * @param onBehalfOf The address of the user msg.sender is repaying for
   * @param stableDebt The borrow balance of the user
   * @param variableDebt The borrow balance of the user
   */
  function validateRepay(
    DataTypes.ReserveCache memory reserveCache,
    uint256 amountSent,
    DataTypes.InterestRateMode interestRateMode,
    address onBehalfOf,
    uint256 stableDebt,
    uint256 variableDebt
  ) internal view {
    (bool isActive, , , , bool isPaused) = reserveCache.reserveConfiguration.getFlags();
    require(isActive, Errors.RESERVE_INACTIVE);
    require(!isPaused, Errors.RESERVE_PAUSED);

    require(amountSent > 0, Errors.INVALID_AMOUNT);

    uint256 variableDebtPreviousIndex = IScaledBalanceToken(reserveCache.variableDebtTokenAddress)
      .getPreviousIndex(onBehalfOf);

    uint40 stableRatePreviousTimestamp = IStableDebtToken(reserveCache.stableDebtTokenAddress)
      .getUserLastUpdated(onBehalfOf);

    require(
      (stableRatePreviousTimestamp < uint40(block.timestamp) &&
        interestRateMode == DataTypes.InterestRateMode.STABLE) ||
        (variableDebtPreviousIndex < reserveCache.nextVariableBorrowIndex &&
<<<<<<< HEAD
          DataTypes.InterestRateMode(rateMode) == DataTypes.InterestRateMode.VARIABLE),
      Errors.SAME_BLOCK_BORROW_REPAY
    );

    require(
      (stableDebt > 0 &&
        DataTypes.InterestRateMode(rateMode) == DataTypes.InterestRateMode.STABLE) ||
        (variableDebt > 0 &&
          DataTypes.InterestRateMode(rateMode) == DataTypes.InterestRateMode.VARIABLE),
      Errors.NO_DEBT_OF_SELECTED_TYPE
=======
          interestRateMode == DataTypes.InterestRateMode.VARIABLE),
      Errors.VL_SAME_BLOCK_BORROW_REPAY
    );

    require(
      (stableDebt > 0 && interestRateMode == DataTypes.InterestRateMode.STABLE) ||
        (variableDebt > 0 && interestRateMode == DataTypes.InterestRateMode.VARIABLE),
      Errors.VL_NO_DEBT_OF_SELECTED_TYPE
>>>>>>> 83ffbc4e
    );

    require(
      amountSent != type(uint256).max || msg.sender == onBehalfOf,
      Errors.NO_EXPLICIT_AMOUNT_TO_REPAY_ON_BEHALF
    );
  }

  /**
   * @notice Validates a swap of borrow rate mode.
   * @param reserve The reserve state on which the user is swapping the rate
   * @param reserveCache The cached data of the reserve
   * @param userConfig The user reserves configuration
   * @param stableDebt The stable debt of the user
   * @param variableDebt The variable debt of the user
   * @param currentRateMode The rate mode of the debt being swapped
   */
  function validateSwapRateMode(
    DataTypes.ReserveData storage reserve,
    DataTypes.ReserveCache memory reserveCache,
    DataTypes.UserConfigurationMap storage userConfig,
    uint256 stableDebt,
    uint256 variableDebt,
    DataTypes.InterestRateMode currentRateMode
  ) internal view {
    (bool isActive, bool isFrozen, , bool stableRateEnabled, bool isPaused) = reserveCache
      .reserveConfiguration
      .getFlags();

    require(isActive, Errors.RESERVE_INACTIVE);
    require(!isPaused, Errors.RESERVE_PAUSED);
    require(!isFrozen, Errors.RESERVE_FROZEN);

    if (currentRateMode == DataTypes.InterestRateMode.STABLE) {
      require(stableDebt > 0, Errors.NO_STABLE_RATE_LOAN_IN_RESERVE);
    } else if (currentRateMode == DataTypes.InterestRateMode.VARIABLE) {
      require(variableDebt > 0, Errors.NO_VARIABLE_RATE_LOAN_IN_RESERVE);
      /**
       * user wants to swap to stable, before swapping we need to ensure that
       * 1. stable borrow rate is enabled on the reserve
       * 2. user is not trying to abuse the reserve by supplying
       * more collateral than he is borrowing, artificially lowering
       * the interest rate, borrowing at variable, and switching to stable
       **/
      require(stableRateEnabled, Errors.STABLE_BORROWING_NOT_ENABLED);

      require(
        !userConfig.isUsingAsCollateral(reserve.id) ||
          reserveCache.reserveConfiguration.getLtv() == 0 ||
          stableDebt + variableDebt > IERC20(reserveCache.aTokenAddress).balanceOf(msg.sender),
        Errors.COLLATERAL_SAME_AS_BORROWING_CURRENCY
      );
    } else {
      revert(Errors.INVALID_INTEREST_RATE_MODE_SELECTED);
    }
  }

  /**
   * @notice Validates a stable borrow rate rebalance action
   * @param reserve The reserve state on which the user is getting rebalanced
   * @param reserveCache The cached state of the reserve
   * @param reserveAddress The address of the reserve
   * @param stableDebtToken The stable debt token instance
   * @param variableDebtToken The variable debt token instance
   * @param aTokenAddress The address of the aToken contract
   */
  function validateRebalanceStableBorrowRate(
    DataTypes.ReserveData storage reserve,
    DataTypes.ReserveCache memory reserveCache,
    address reserveAddress,
    IERC20 stableDebtToken,
    IERC20 variableDebtToken,
    address aTokenAddress
  ) internal view {
    (bool isActive, , , , bool isPaused) = reserveCache.reserveConfiguration.getFlags();

    require(isActive, Errors.RESERVE_INACTIVE);
    require(!isPaused, Errors.RESERVE_PAUSED);

    //if the usage ratio is below 95%, no rebalances are needed
    uint256 totalDebt = (stableDebtToken.totalSupply() + variableDebtToken.totalSupply())
      .wadToRay();
    uint256 availableLiquidity = IERC20(reserveAddress).balanceOf(aTokenAddress).wadToRay();
    uint256 usageRatio = totalDebt == 0 ? 0 : totalDebt.rayDiv(availableLiquidity + totalDebt);

    //if the liquidity rate is below REBALANCE_UP_THRESHOLD of the max variable APR at 95% usage,
    //then we allow rebalancing of the stable rate positions.

    uint256 currentLiquidityRate = reserveCache.currLiquidityRate;
    uint256 maxVariableBorrowRate = IReserveInterestRateStrategy(
      reserve.interestRateStrategyAddress
    ).getMaxVariableBorrowRate();

    require(
      usageRatio >= REBALANCE_UP_USAGE_RATIO_THRESHOLD &&
        currentLiquidityRate <=
        maxVariableBorrowRate.percentMul(REBALANCE_UP_LIQUIDITY_RATE_THRESHOLD),
      Errors.INTEREST_RATE_REBALANCE_CONDITIONS_NOT_MET
    );
  }

  /**
   * @notice Validates the action of setting an asset as collateral
   * @param reserveCache The cached data of the reserve
   * @param userBalance The baalnce of the user
   */
  function validateSetUseReserveAsCollateral(
    DataTypes.ReserveCache memory reserveCache,
    uint256 userBalance
  ) internal pure {
    (bool isActive, , , , bool isPaused) = reserveCache.reserveConfiguration.getFlags();

    require(isActive, Errors.RESERVE_INACTIVE);
    require(!isPaused, Errors.RESERVE_PAUSED);
    require(userBalance > 0, Errors.UNDERLYING_BALANCE_ZERO);
  }

  /**
   * @notice Validates a flashloan action
   * @param assets The assets being flashborrowed
   * @param amounts The amounts for each asset being borrowed
   * @param reservesData The state of all the reserves
   */
  function validateFlashloan(
    address[] memory assets,
    uint256[] memory amounts,
    mapping(address => DataTypes.ReserveData) storage reservesData
  ) internal view {
    require(assets.length == amounts.length, Errors.INCONSISTENT_FLASHLOAN_PARAMS);
    for (uint256 i = 0; i < assets.length; i++) {
      DataTypes.ReserveConfigurationMap memory configuration = reservesData[assets[i]]
        .configuration;
      require(!configuration.getPaused(), Errors.RESERVE_PAUSED);
      require(configuration.getActive(), Errors.RESERVE_INACTIVE);
    }
  }

  /**
   * @notice Validates a flashloan action
   * @param reserve The state of the reserve
   */
  function validateFlashloanSimple(DataTypes.ReserveData storage reserve) internal view {
    DataTypes.ReserveConfigurationMap memory configuration = reserve.configuration;
    require(!configuration.getPaused(), Errors.RESERVE_PAUSED);
    require(configuration.getActive(), Errors.RESERVE_INACTIVE);
  }

  struct ValidateLiquidationCallLocalVars {
    bool collateralReserveActive;
    bool collateralReservePaused;
    bool principalReserveActive;
    bool principalReservePaused;
    bool isCollateralEnabled;
  }

  /**
   * @notice Validates the liquidation action
   * @param userConfig The user configuration mapping
   * @param collateralReserve The reserve data of the collateral
   * @param params Additional parameters needed for the validation
   */
  function validateLiquidationCall(
    DataTypes.UserConfigurationMap storage userConfig,
    DataTypes.ReserveData storage collateralReserve,
    DataTypes.ValidateLiquidationCallParams memory params
  ) internal view {
    ValidateLiquidationCallLocalVars memory vars;

    (vars.collateralReserveActive, , , , vars.collateralReservePaused) = collateralReserve
      .configuration
      .getFlags();

    (vars.principalReserveActive, , , , vars.principalReservePaused) = params
      .debtReserveCache
      .reserveConfiguration
      .getFlags();

    require(vars.collateralReserveActive && vars.principalReserveActive, Errors.RESERVE_INACTIVE);
    require(!vars.collateralReservePaused && !vars.principalReservePaused, Errors.RESERVE_PAUSED);

    require(
      params.priceOracleSentinel == address(0) ||
        params.healthFactor < MINIMUM_HEALTH_FACTOR_LIQUIDATION_THRESHOLD ||
        IPriceOracleSentinel(params.priceOracleSentinel).isLiquidationAllowed(),
      Errors.PRICE_ORACLE_SENTINEL_CHECK_FAILED
    );

    require(
      params.healthFactor < HEALTH_FACTOR_LIQUIDATION_THRESHOLD,
      Errors.HEALTH_FACTOR_NOT_BELOW_THRESHOLD
    );

    vars.isCollateralEnabled =
      collateralReserve.configuration.getLiquidationThreshold() > 0 &&
      userConfig.isUsingAsCollateral(collateralReserve.id);

    //if collateral isn't enabled as collateral by user, it cannot be liquidated
    require(vars.isCollateralEnabled, Errors.COLLATERAL_CANNOT_BE_LIQUIDATED);
    require(params.totalDebt > 0, Errors.SPECIFIED_CURRENCY_NOT_BORROWED_BY_USER);
  }

  /**
   * @notice Validates the health factor of a user
   * @param reservesData The state of all the reserves
   * @param reserves The addresses of all the active reserves
   * @param eModeCategories The configuration of all the efficiency mode categories
   * @param userConfig The state of the user for the specific reserve
   * @param user The user to validate health factor of
   * @param userEModeCategory The users active efficiency mode category
   * @param reservesCount The number of available reserves
   * @param oracle The price oracle
   */
  function validateHealthFactor(
    mapping(address => DataTypes.ReserveData) storage reservesData,
    mapping(uint256 => address) storage reserves,
    mapping(uint8 => DataTypes.EModeCategory) storage eModeCategories,
    DataTypes.UserConfigurationMap memory userConfig,
    address user,
    uint8 userEModeCategory,
    uint256 reservesCount,
    address oracle
  ) internal view returns (uint256, bool) {
    (, , , , uint256 healthFactor, bool hasZeroLtvCollateral) = GenericLogic
      .calculateUserAccountData(
        reservesData,
        reserves,
        eModeCategories,
        DataTypes.CalculateUserAccountDataParams({
          userConfig: userConfig,
          reservesCount: reservesCount,
          user: user,
          oracle: oracle,
          userEModeCategory: userEModeCategory
        })
      );

    require(
      healthFactor >= HEALTH_FACTOR_LIQUIDATION_THRESHOLD,
      Errors.HEALTH_FACTOR_LOWER_THAN_LIQUIDATION_THRESHOLD
    );

    return (healthFactor, hasZeroLtvCollateral);
  }

  struct validateHFAndLtvLocalVars {
    uint256 healthFactor;
    uint256 assetLtv;
    uint256 reserveDecimals;
    uint256 totalSupplyAtoken;
    bool hasZeroLtvCollateral;
  }

  /**
   * @notice Validates the health factor of a user and the ltv of the asset being withdrawn
   * @param reservesData The state of all the reserves
   * @param reserves The addresses of all the active reserves
   * @param eModeCategories The configuration of all the efficiency mode categories
   * @param userConfig The state of the user for the specific reserve
   * @param asset The asset for which the ltv will be validated
   * @param from The user from which the aTokens are being transferred
   * @param reservesCount The number of available reserves
   * @param oracle The price oracle
   * @param userEModeCategory The users active efficiency mode category
   */
  function validateHFAndLtv(
    mapping(address => DataTypes.ReserveData) storage reservesData,
    mapping(uint256 => address) storage reserves,
    mapping(uint8 => DataTypes.EModeCategory) storage eModeCategories,
    DataTypes.UserConfigurationMap memory userConfig,
    address asset,
    address from,
    uint256 reservesCount,
    address oracle,
    uint8 userEModeCategory
  ) internal view {
    validateHFAndLtvLocalVars memory vars;
    DataTypes.ReserveData memory reserve = reservesData[asset];
    (vars.healthFactor, vars.hasZeroLtvCollateral) = validateHealthFactor(
      reservesData,
      reserves,
      eModeCategories,
      userConfig,
      from,
      userEModeCategory,
      reservesCount,
      oracle
    );

    vars.assetLtv = reserve.configuration.getLtv();

    require(vars.assetLtv == 0 || !vars.hasZeroLtvCollateral, Errors.LTV_VALIDATION_FAILED);
  }

  /**
   * @notice Validates a transfer action
   * @param reserve The reserve object
   */
  function validateTransfer(DataTypes.ReserveData storage reserve) internal view {
    require(!reserve.configuration.getPaused(), Errors.RESERVE_PAUSED);
  }

  /**
   * @notice Validates a drop reserve action
   * @param reserve The reserve object
   **/
  function validateDropReserve(DataTypes.ReserveData storage reserve) internal view {
    require(IERC20(reserve.stableDebtTokenAddress).totalSupply() == 0, Errors.STABLE_DEBT_NOT_ZERO);
    require(
      IERC20(reserve.variableDebtTokenAddress).totalSupply() == 0,
      Errors.VARIABLE_DEBT_SUPPLY_NOT_ZERO
    );
    require(IERC20(reserve.aTokenAddress).totalSupply() == 0, Errors.ATOKEN_SUPPLY_NOT_ZERO);
  }

  /**
   * @notice Validates the action of setting efficiency mode
   * @param reservesData the data mapping of the reserves
   * @param reserves a mapping storing the list of reserves
   * @param eModeCategories a mapping storing configurations for all efficiency mode categories
   * @param userConfig the user configuration
   * @param reservesCount The total number of valid reserves
   * @param categoryId The id of the category
   **/
  function validateSetUserEMode(
    mapping(address => DataTypes.ReserveData) storage reservesData,
    mapping(uint256 => address) storage reserves,
    mapping(uint8 => DataTypes.EModeCategory) storage eModeCategories,
    DataTypes.UserConfigurationMap memory userConfig,
    uint256 reservesCount,
    uint8 categoryId
  ) internal view {
    // category is invalid if the liq threshold is not set
    require(
      categoryId == 0 || eModeCategories[categoryId].liquidationThreshold > 0,
      Errors.INCONSISTENT_EMODE_CATEGORY
    );

    //eMode can always be enabled if the user hasn't supplied anything
    if (userConfig.isEmpty()) {
      return;
    }

    // if user is trying to set another category than default we require that
    // either the user is not borrowing, or it's borrowing assets of categoryId
    if (categoryId > 0) {
      unchecked {
        for (uint256 i = 0; i < reservesCount; i++) {
          if (userConfig.isBorrowing(i)) {
            DataTypes.ReserveConfigurationMap memory configuration = reservesData[reserves[i]]
              .configuration;
            require(
              configuration.getEModeCategory() == categoryId,
              Errors.INCONSISTENT_EMODE_CATEGORY
            );
          }
        }
      }
    }
  }

  /**
   * @notice Validates if an asset can be activated as collateral in supply/transfer/set as collateral/mint unbacked/liquidate
   * @dev This is used to ensure that the constraints for isolated assets are respected by all the actions that generate transfers of aTokens
   * @param reservesData the data mapping of the reserves
   * @param reserves a mapping storing the list of reserves
   * @param userConfig the user configuration
   * @param asset The address of the asset being validated as collateral
   * @return True if the asset can be activated as collateral, false otherwise
   **/
  function validateUseAsCollateral(
    mapping(address => DataTypes.ReserveData) storage reservesData,
    mapping(uint256 => address) storage reserves,
    DataTypes.UserConfigurationMap storage userConfig,
    address asset
  ) internal view returns (bool) {
    if (!userConfig.isUsingAsCollateralAny()) {
      return true;
    }

    (bool isolationModeActive, , ) = userConfig.getIsolationModeState(reservesData, reserves);
    DataTypes.ReserveConfigurationMap memory configuration = reservesData[asset].configuration;

    return (!isolationModeActive && configuration.getDebtCeiling() == 0);
  }
}<|MERGE_RESOLUTION|>--- conflicted
+++ resolved
@@ -151,15 +151,9 @@
 
     //validate interest rate mode
     require(
-<<<<<<< HEAD
-      uint256(DataTypes.InterestRateMode.VARIABLE) == params.interestRateMode ||
-        uint256(DataTypes.InterestRateMode.STABLE) == params.interestRateMode,
-      Errors.INVALID_INTEREST_RATE_MODE_SELECTED
-=======
       params.interestRateMode == DataTypes.InterestRateMode.VARIABLE ||
         params.interestRateMode == DataTypes.InterestRateMode.STABLE,
-      Errors.VL_INVALID_INTEREST_RATE_MODE_SELECTED
->>>>>>> 83ffbc4e
+      Errors.INVALID_INTEREST_RATE_MODE_SELECTED
     );
 
     vars.borrowCap = params.reserveCache.reserveConfiguration.getBorrowCap();
@@ -317,27 +311,14 @@
       (stableRatePreviousTimestamp < uint40(block.timestamp) &&
         interestRateMode == DataTypes.InterestRateMode.STABLE) ||
         (variableDebtPreviousIndex < reserveCache.nextVariableBorrowIndex &&
-<<<<<<< HEAD
-          DataTypes.InterestRateMode(rateMode) == DataTypes.InterestRateMode.VARIABLE),
+          interestRateMode == DataTypes.InterestRateMode.VARIABLE),
       Errors.SAME_BLOCK_BORROW_REPAY
-    );
-
-    require(
-      (stableDebt > 0 &&
-        DataTypes.InterestRateMode(rateMode) == DataTypes.InterestRateMode.STABLE) ||
-        (variableDebt > 0 &&
-          DataTypes.InterestRateMode(rateMode) == DataTypes.InterestRateMode.VARIABLE),
-      Errors.NO_DEBT_OF_SELECTED_TYPE
-=======
-          interestRateMode == DataTypes.InterestRateMode.VARIABLE),
-      Errors.VL_SAME_BLOCK_BORROW_REPAY
     );
 
     require(
       (stableDebt > 0 && interestRateMode == DataTypes.InterestRateMode.STABLE) ||
         (variableDebt > 0 && interestRateMode == DataTypes.InterestRateMode.VARIABLE),
-      Errors.VL_NO_DEBT_OF_SELECTED_TYPE
->>>>>>> 83ffbc4e
+      Errors.NO_DEBT_OF_SELECTED_TYPE
     );
 
     require(
