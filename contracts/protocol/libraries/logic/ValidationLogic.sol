--- conflicted
+++ resolved
@@ -38,10 +38,9 @@
   /**
    * @dev This constant represents the delta between the maximum variable borrow rate and liquidity rate below which
    * stable rate rebalances up are allowed when the utilization ratio > `REBALANCE_UP_USAGE_RATIO_THRESHOLD`
-   * Expressed in bps, a factor of 4000 results in 40.00%
-   */
-  uint256 public constant REBALANCE_UP_LIQUIDITY_RATE_THRESHOLD = 4000;
-<<<<<<< HEAD
+   * Expressed in bps, a factor of 4e3 results in 40.00%
+   */
+  uint256 public constant REBALANCE_UP_LIQUIDITY_RATE_THRESHOLD = 4e3;
 
   /**
    * @dev This constant represents the minimum borrow utilization rate threshold at which rebalances up are possible
@@ -60,10 +59,6 @@
    * @dev Minimum health factor to consider a user position healthy
    * A value of 1e18 results in 1
    */
-=======
-  uint256 public constant REBALANCE_UP_USAGE_RATIO_THRESHOLD = 0.95e27; //usage ratio of 95%
-  uint256 public constant MINIMUM_HEALTH_FACTOR_LIQUIDATION_THRESHOLD = 0.95e18;
->>>>>>> 6fe3b306
   uint256 public constant HEALTH_FACTOR_LIQUIDATION_THRESHOLD = 1e18;
 
   /**
