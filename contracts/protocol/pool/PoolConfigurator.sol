--- conflicted
+++ resolved
@@ -234,16 +234,12 @@
       _checkNoSuppliers(asset);
     }
     currentConfig.setDebtCeiling(ceiling);
-<<<<<<< HEAD
-    _pool.setConfiguration(asset, currentConfig);
-=======
-    _pool.setConfiguration(asset, currentConfig.data);
+    _pool.setConfiguration(asset, currentConfig);
 
     if (ceiling == 0) {
       _pool.resetIsolationModeTotalDebt(asset);
     }
 
->>>>>>> e61d0ba6
     emit DebtCeilingChanged(asset, ceiling);
   }
 
