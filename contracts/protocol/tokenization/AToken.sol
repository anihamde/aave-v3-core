--- conflicted
+++ resolved
@@ -252,7 +252,11 @@
     return super.nonces(owner);
   }
 
-<<<<<<< HEAD
+  /// @inheritdoc EIP712Base
+  function _EIP712BaseId() internal view override returns (string memory) {
+    return name();
+  }
+  
   /// @inheritdoc IAToken
   function rescueTokens(
     address token,
@@ -261,10 +265,5 @@
   ) external override onlyPoolAdmin {
     require(token != _underlyingAsset, Errors.UNDERLYING_CANNOT_BE_RESCUED);
     IERC20(token).safeTransfer(to, amount);
-=======
-  /// @inheritdoc EIP712Base
-  function _EIP712BaseId() internal view override returns (string memory) {
-    return name();
->>>>>>> d8678b6c
   }
 }