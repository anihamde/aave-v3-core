// SPDX-License-Identifier: agpl-3.0
pragma solidity 0.8.10;

import {IERC20} from '../../dependencies/openzeppelin/contracts/IERC20.sol';
import {GPv2SafeERC20} from '../../dependencies/gnosis/contracts/GPv2SafeERC20.sol';
import {VersionedInitializable} from '../libraries/aave-upgradeability/VersionedInitializable.sol';
import {Errors} from '../libraries/helpers/Errors.sol';
import {WadRayMath} from '../libraries/math/WadRayMath.sol';
import {IPool} from '../../interfaces/IPool.sol';
import {IAToken} from '../../interfaces/IAToken.sol';
import {IAaveIncentivesController} from '../../interfaces/IAaveIncentivesController.sol';
import {IScaledBalanceToken} from '../../interfaces/IScaledBalanceToken.sol';
import {IInitializableAToken} from '../../interfaces/IInitializableAToken.sol';
import {IncentivizedERC20} from './IncentivizedERC20.sol';
import {SafeCast} from '../../dependencies/openzeppelin/contracts/SafeCast.sol';

/**
 * @title Aave ERC20 AToken
 * @author Aave
 * @notice Implementation of the interest bearing token for the Aave protocol
 */
contract AToken is VersionedInitializable, IncentivizedERC20, IAToken {
  using WadRayMath for uint256;
  using SafeCast for uint256;
  using GPv2SafeERC20 for IERC20;

  bytes32 public constant PERMIT_TYPEHASH =
    keccak256('Permit(address owner,address spender,uint256 value,uint256 nonce,uint256 deadline)');

  uint256 public constant ATOKEN_REVISION = 0x1;

  IPool public immutable POOL;
  address internal _treasury;
  address internal _underlyingAsset;

  modifier onlyPool() {
    require(_msgSender() == address(POOL), Errors.CT_CALLER_MUST_BE_POOL);
    _;
  }

  /// @inheritdoc VersionedInitializable
  function getRevision() internal pure virtual override returns (uint256) {
    return ATOKEN_REVISION;
  }

  constructor(IPool pool)
    IncentivizedERC20(pool.ADDRESSES_PROVIDER(), 'ATOKEN_IMPL', 'ATOKEN_IMPL', 0)
  {
    POOL = pool;
  }

  /// @inheritdoc IInitializableAToken
  function initialize(
    address treasury,
    address underlyingAsset,
    IAaveIncentivesController incentivesController,
    uint8 aTokenDecimals,
    string calldata aTokenName,
    string calldata aTokenSymbol,
    bytes calldata params
  ) external override initializer {
    _setName(aTokenName);
    _setSymbol(aTokenSymbol);
    _setDecimals(aTokenDecimals);

    _treasury = treasury;
    _underlyingAsset = underlyingAsset;
    _incentivesController = incentivesController;

    _domainSeparator = _calculateDomainSeparator();

    emit Initialized(
      underlyingAsset,
      address(POOL),
      treasury,
      address(incentivesController),
      aTokenDecimals,
      aTokenName,
      aTokenSymbol,
      params
    );
  }

  /// @inheritdoc IAToken
  function burn(
    address from,
    address receiverOfUnderlying,
    uint256 amount,
    uint256 index
  ) external override onlyPool {
    uint256 amountScaled = amount.rayDiv(index);
    require(amountScaled != 0, Errors.CT_INVALID_BURN_AMOUNT);

    uint256 scaledBalance = super.balanceOf(from);
    uint256 balanceIncrease = scaledBalance.rayMul(index) -
      scaledBalance.rayMul(_userState[from].additionalData);

<<<<<<< HEAD
    _userState[from].additionalData = Helpers.castUint128(index);

    _burn(from, Helpers.castUint128(amountScaled));
=======
    _userState[user].additionalData = index.toUint128();

    _burn(user, amountScaled.toUint128());
>>>>>>> 843331f2

    if (receiverOfUnderlying != address(this)) {
      IERC20(_underlyingAsset).safeTransfer(receiverOfUnderlying, amount);
    }

    if (balanceIncrease > amount) {
      uint256 amountToMint = balanceIncrease - amount;
      emit Transfer(address(0), from, amountToMint);
      emit Mint(from, from, amountToMint, balanceIncrease, index);
    } else {
      uint256 amountToBurn = amount - balanceIncrease;
      emit Transfer(from, address(0), amountToBurn);
      emit Burn(from, receiverOfUnderlying, amountToBurn, balanceIncrease, index);
    }
  }

  /// @inheritdoc IAToken
  function mint(
    address caller,
    address onBehalfOf,
    uint256 amount,
    uint256 index
  ) public override onlyPool returns (bool) {
    uint256 amountScaled = amount.rayDiv(index);
    require(amountScaled != 0, Errors.CT_INVALID_MINT_AMOUNT);

    uint256 scaledBalance = super.balanceOf(onBehalfOf);
    uint256 balanceIncrease = scaledBalance.rayMul(index) -
      scaledBalance.rayMul(_userState[onBehalfOf].additionalData);

<<<<<<< HEAD
    _userState[onBehalfOf].additionalData = Helpers.castUint128(index);

    _mint(onBehalfOf, Helpers.castUint128(amountScaled));
=======
    _userState[user].additionalData = index.toUint128();

    _mint(user, amountScaled.toUint128());
>>>>>>> 843331f2

    uint256 amountToMint = amount + balanceIncrease;
    emit Transfer(address(0), onBehalfOf, amountToMint);
    emit Mint(caller, onBehalfOf, amountToMint, balanceIncrease, index);

    return scaledBalance == 0;
  }

  /// @inheritdoc IAToken
  function mintToTreasury(uint256 amount, uint256 index) external override onlyPool {
    if (amount == 0) {
      return;
    }
    mint(address(POOL), _treasury, amount, index);
  }

  /// @inheritdoc IAToken
  function transferOnLiquidation(
    address from,
    address to,
    uint256 value
  ) external override onlyPool {
    // Being a normal transfer, the Transfer() and BalanceTransfer() are emitted
    // so no need to emit a specific event here
    _transfer(from, to, value, false);

    emit Transfer(from, to, value);
  }

  /// @inheritdoc IncentivizedERC20
  function balanceOf(address user)
    public
    view
    override(IncentivizedERC20, IERC20)
    returns (uint256)
  {
    return super.balanceOf(user).rayMul(POOL.getReserveNormalizedIncome(_underlyingAsset));
  }

  /// @inheritdoc IScaledBalanceToken
  function scaledBalanceOf(address user) external view override returns (uint256) {
    return super.balanceOf(user);
  }

  /// @inheritdoc IScaledBalanceToken
  function getScaledUserBalanceAndSupply(address user)
    external
    view
    override
    returns (uint256, uint256)
  {
    return (super.balanceOf(user), super.totalSupply());
  }

  /// @inheritdoc IncentivizedERC20
  function totalSupply() public view override(IncentivizedERC20, IERC20) returns (uint256) {
    uint256 currentSupplyScaled = super.totalSupply();

    if (currentSupplyScaled == 0) {
      return 0;
    }

    return currentSupplyScaled.rayMul(POOL.getReserveNormalizedIncome(_underlyingAsset));
  }

  /// @inheritdoc IScaledBalanceToken
  function scaledTotalSupply() public view virtual override returns (uint256) {
    return super.totalSupply();
  }

  /// @inheritdoc IScaledBalanceToken
  function getPreviousIndex(address user) external view virtual override returns (uint256) {
    return _userState[user].additionalData;
  }

  /**
   * @notice Returns the address of the Aave treasury, receiving the fees on this aToken
   * @return Address of the Aave treasury
   **/
  function RESERVE_TREASURY_ADDRESS() external view override returns (address) {
    return _treasury;
  }

  /// @inheritdoc IAToken
  function UNDERLYING_ASSET_ADDRESS() external view override returns (address) {
    return _underlyingAsset;
  }

  /// @inheritdoc IAToken
  function transferUnderlyingTo(address target, uint256 amount) external override onlyPool {
    IERC20(_underlyingAsset).safeTransfer(target, amount);
  }

  /// @inheritdoc IAToken
  function handleRepayment(address user, uint256 amount) external override onlyPool {}

  /// @inheritdoc IAToken
  function permit(
    address owner,
    address spender,
    uint256 value,
    uint256 deadline,
    uint8 v,
    bytes32 r,
    bytes32 s
  ) external override {
    require(owner != address(0), 'INVALID_OWNER');
    //solium-disable-next-line
    require(block.timestamp <= deadline, 'INVALID_EXPIRATION');
    uint256 currentValidNonce = _nonces[owner];
    bytes32 digest = keccak256(
      abi.encodePacked(
        '\x19\x01',
        DOMAIN_SEPARATOR(),
        keccak256(abi.encode(PERMIT_TYPEHASH, owner, spender, value, currentValidNonce, deadline))
      )
    );
    require(owner == ecrecover(digest, v, r, s), 'INVALID_SIGNATURE');
    _nonces[owner] = currentValidNonce + 1;
    _approve(owner, spender, value);
  }

  /**
   * @notice Transfers the aTokens between two users. Validates the transfer
   * (ie checks for valid HF after the transfer) if required
   * @param from The source address
   * @param to The destination address
   * @param amount The amount getting transferred
   * @param validate True if the transfer needs to be validated, false otherwise
   **/
  function _transfer(
    address from,
    address to,
    uint256 amount,
    bool validate
  ) internal {
    address underlyingAsset = _underlyingAsset;

    uint256 index = POOL.getReserveNormalizedIncome(underlyingAsset);

    uint256 fromBalanceBefore = super.balanceOf(from).rayMul(index);
    uint256 toBalanceBefore = super.balanceOf(to).rayMul(index);

    super._transfer(from, to, amount.rayDiv(index).toUint128());

    if (validate) {
      POOL.finalizeTransfer(underlyingAsset, from, to, amount, fromBalanceBefore, toBalanceBefore);
    }

    emit BalanceTransfer(from, to, amount, index);
  }

  /**
   * @notice Overrides the parent _transfer to force validated transfer() and transferFrom()
   * @param from The source address
   * @param to The destination address
   * @param amount The amount getting transferred
   **/
  function _transfer(
    address from,
    address to,
    uint128 amount
  ) internal override {
    _transfer(from, to, amount, true);
  }

  /**
   * @dev overrides the base function to fully implement IAToken
   * @dev see `IncentivizedERC20.DOMAIN_SEPARATOR()` for more detailed documentation
   */
  function DOMAIN_SEPARATOR() public view override(IAToken, IncentivizedERC20) returns (bytes32) {
    return super.DOMAIN_SEPARATOR();
  }

  /**
   * @dev overrides the base function to fully implement IAToken
   * @dev see `IncentivizedERC20.nonces()` for more detailed documentation
   */
  function nonces(address owner)
    public
    view
    override(IAToken, IncentivizedERC20)
    returns (uint256)
  {
    return super.nonces(owner);
  }
}<|MERGE_RESOLUTION|>--- conflicted
+++ resolved
@@ -95,15 +95,9 @@
     uint256 balanceIncrease = scaledBalance.rayMul(index) -
       scaledBalance.rayMul(_userState[from].additionalData);
 
-<<<<<<< HEAD
     _userState[from].additionalData = Helpers.castUint128(index);
 
     _burn(from, Helpers.castUint128(amountScaled));
-=======
-    _userState[user].additionalData = index.toUint128();
-
-    _burn(user, amountScaled.toUint128());
->>>>>>> 843331f2
 
     if (receiverOfUnderlying != address(this)) {
       IERC20(_underlyingAsset).safeTransfer(receiverOfUnderlying, amount);
@@ -134,15 +128,9 @@
     uint256 balanceIncrease = scaledBalance.rayMul(index) -
       scaledBalance.rayMul(_userState[onBehalfOf].additionalData);
 
-<<<<<<< HEAD
     _userState[onBehalfOf].additionalData = Helpers.castUint128(index);
 
     _mint(onBehalfOf, Helpers.castUint128(amountScaled));
-=======
-    _userState[user].additionalData = index.toUint128();
-
-    _mint(user, amountScaled.toUint128());
->>>>>>> 843331f2
 
     uint256 amountToMint = amount + balanceIncrease;
     emit Transfer(address(0), onBehalfOf, amountToMint);
