// SPDX-License-Identifier: agpl-3.0
pragma solidity 0.8.7;

import {Errors} from '../libraries/helpers/Errors.sol';
import {IPool} from '../../interfaces/IPool.sol';
import {IDelegationToken} from '../../interfaces/IDelegationToken.sol';
import {IACLManager} from '../../interfaces/IACLManager.sol';
import {AToken} from './AToken.sol';

/**
 * @title DelegationAwareAToken
 * @author Aave
 * @notice AToken enabled to delegate voting power of the underlying asset to a different address
 * @dev The underlying asset needs to be compatible with the COMP delegation interface
 */
contract DelegationAwareAToken is AToken {
  modifier onlyPoolAdmin() {
<<<<<<< HEAD
    IACLManager aclManager = IACLManager(IPool(_pool).getAddressesProvider().getACLManager());
    require(aclManager.isPoolAdmin(msg.sender), Errors.CALLER_NOT_POOL_ADMIN);
=======
    require(
      _msgSender() == IPool(_pool).getAddressesProvider().getPoolAdmin(),
      Errors.CALLER_NOT_POOL_ADMIN
    );
>>>>>>> 52b2d36f
    _;
  }

  /**
   * @notice Delegates voting power of the underlying asset to a `delegatee` address
   * @param delegatee The address that will receive the delegation
   **/
  function delegateUnderlyingTo(address delegatee) external onlyPoolAdmin {
    IDelegationToken(_underlyingAsset).delegate(delegatee);
  }
}<|MERGE_RESOLUTION|>--- conflicted
+++ resolved
@@ -15,15 +15,8 @@
  */
 contract DelegationAwareAToken is AToken {
   modifier onlyPoolAdmin() {
-<<<<<<< HEAD
     IACLManager aclManager = IACLManager(IPool(_pool).getAddressesProvider().getACLManager());
     require(aclManager.isPoolAdmin(msg.sender), Errors.CALLER_NOT_POOL_ADMIN);
-=======
-    require(
-      _msgSender() == IPool(_pool).getAddressesProvider().getPoolAdmin(),
-      Errors.CALLER_NOT_POOL_ADMIN
-    );
->>>>>>> 52b2d36f
     _;
   }
 
