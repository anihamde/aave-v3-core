// SPDX-License-Identifier: agpl-3.0
pragma solidity 0.8.6;

import {Context} from '../../dependencies/openzeppelin/contracts/Context.sol';
import {IERC20} from '../../dependencies/openzeppelin/contracts/IERC20.sol';
import {IERC20Detailed} from '../../dependencies/openzeppelin/contracts/IERC20Detailed.sol';
import {IAaveIncentivesController} from '../../interfaces/IAaveIncentivesController.sol';
import {Errors} from '../libraries/helpers/Errors.sol';

/**
 * @title IncentivizedERC20
 * @author Aave, inspired by the Openzeppelin ERC20 implementation
 * @notice Basic ERC20 implementation
 **/
abstract contract IncentivizedERC20 is Context, IERC20, IERC20Detailed {
  struct UserData {
    uint128 balance;
    uint128 previousIndexOrStableRate;
  }
  mapping(address => UserData) internal _userData;

  mapping(address => mapping(address => uint256)) private _allowances;
  uint256 internal _totalSupply;
  string private _name;
  string private _symbol;
  uint8 private _decimals;
  IAaveIncentivesController internal _incentivesController;

  constructor(
    string memory name,
    string memory symbol,
    uint8 decimals
  ) {
    _name = name;
    _symbol = symbol;
    _decimals = decimals;
  }

  /// @inheritdoc IERC20Detailed
  function name() public view override returns (string memory) {
    return _name;
  }

  /// @inheritdoc IERC20Detailed
  function symbol() public view override returns (string memory) {
    return _symbol;
  }

  /// @inheritdoc IERC20Detailed
  function decimals() public view override returns (uint8) {
    return _decimals;
  }

  /// @inheritdoc IERC20
  function totalSupply() public view virtual override returns (uint256) {
    return _totalSupply;
  }

  /// @inheritdoc IERC20
  function balanceOf(address account) public view virtual override returns (uint256) {
    return _userData[account].balance;
  }

  /**
   * @notice Returns the address of the incentives controller contract
   * @return Incentivescontroller
   **/
  function getIncentivesController() external view virtual returns (IAaveIncentivesController) {
    return _incentivesController;
  }

  /// @inheritdoc IERC20
  function transfer(address recipient, uint256 amount) public virtual override returns (bool) {
<<<<<<< HEAD
    uint128 castAmount = _castUint128(amount);
    _transfer(_msgSender(), recipient, castAmount);
    emit Transfer(_msgSender(), recipient, castAmount);
=======
    _transfer(_msgSender(), recipient, amount);
>>>>>>> 896e19ec
    return true;
  }

  /// @inheritdoc IERC20
  function allowance(address owner, address spender)
    public
    view
    virtual
    override
    returns (uint256)
  {
    return _allowances[owner][spender];
  }

  /// @inheritdoc IERC20
  function approve(address spender, uint256 amount) public virtual override returns (bool) {
    _approve(_msgSender(), spender, amount);
    return true;
  }

  /// @inheritdoc IERC20
  function transferFrom(
    address sender,
    address recipient,
    uint256 amount
  ) public virtual override returns (bool) {
<<<<<<< HEAD
    uint128 castAmount = _castUint128(amount);
    _transfer(sender, recipient, castAmount);
    _approve(sender, _msgSender(), _allowances[sender][_msgSender()] - castAmount);
    emit Transfer(sender, recipient, castAmount);
=======
    _transfer(sender, recipient, amount);
    _approve(sender, _msgSender(), _allowances[sender][_msgSender()] - amount);
>>>>>>> 896e19ec
    return true;
  }

  /**
   * @notice Increases the allowance of spender to spend _msgSender() tokens
   * @param spender The user allowed to spend on behalf of _msgSender()
   * @param addedValue The amount being added to the allowance
   * @return `true`
   **/
  function increaseAllowance(address spender, uint256 addedValue) public virtual returns (bool) {
    _approve(_msgSender(), spender, _allowances[_msgSender()][spender] + addedValue);
    return true;
  }

  /**
   * @notice Decreases the allowance of spender to spend _msgSender() tokens
   * @param spender The user allowed to spend on behalf of _msgSender()
   * @param subtractedValue The amount being subtracted to the allowance
   * @return `true`
   **/
  function decreaseAllowance(address spender, uint256 subtractedValue)
    public
    virtual
    returns (bool)
  {
    _approve(_msgSender(), spender, _allowances[_msgSender()][spender] - subtractedValue);
    return true;
  }

  function _transfer(
    address sender,
    address recipient,
    uint128 amount
  ) internal virtual {
    uint128 oldSenderBalance = _userData[sender].balance;
    _userData[sender].balance = oldSenderBalance - amount;
    uint128 oldRecipientBalance = _userData[recipient].balance;
    _userData[recipient].balance = _userData[recipient].balance + amount;

    IAaveIncentivesController incentivesControllerLocal = _incentivesController;
    if (address(incentivesControllerLocal) != address(0)) {
      uint256 currentTotalSupply = _totalSupply;
      incentivesControllerLocal.handleAction(sender, currentTotalSupply, oldSenderBalance);
      if (sender != recipient) {
        incentivesControllerLocal.handleAction(recipient, currentTotalSupply, oldRecipientBalance);
      }
    }
    emit Transfer(sender, recipient, amount);
  }

  function _mint(address account, uint128 amount) internal virtual {
    uint256 oldTotalSupply = _totalSupply;
    _totalSupply = oldTotalSupply + amount;

    uint128 oldAccountBalance = _userData[account].balance;
    _userData[account].balance = oldAccountBalance + amount;

    IAaveIncentivesController incentivesControllerLocal = _incentivesController;
    if (address(incentivesControllerLocal) != address(0)) {
      incentivesControllerLocal.handleAction(account, oldTotalSupply, oldAccountBalance);
    }
  }

  function _burn(address account, uint128 amount) internal virtual {
    uint256 oldTotalSupply = _totalSupply;
    _totalSupply = oldTotalSupply - amount;

    uint128 oldAccountBalance = _userData[account].balance;
    _userData[account].balance = oldAccountBalance - amount;

    IAaveIncentivesController incentivesControllerLocal = _incentivesController;

    if (address(incentivesControllerLocal) != address(0)) {
      incentivesControllerLocal.handleAction(account, oldTotalSupply, oldAccountBalance);
    }
  }

  function _approve(
    address owner,
    address spender,
    uint256 amount
  ) internal virtual {
    _allowances[owner][spender] = amount;
    emit Approval(owner, spender, amount);
  }

  function _setName(string memory newName) internal {
    _name = newName;
  }

  function _setSymbol(string memory newSymbol) internal {
    _symbol = newSymbol;
  }

  function _setDecimals(uint8 newDecimals) internal {
    _decimals = newDecimals;
  }

  function _castUint128(uint256 input) internal pure returns (uint128) {
    require(input <= type(uint128).max, Errors.MATH_UINT128_OVERFLOW);
    return uint128(input);
  }
}<|MERGE_RESOLUTION|>--- conflicted
+++ resolved
@@ -71,13 +71,8 @@
 
   /// @inheritdoc IERC20
   function transfer(address recipient, uint256 amount) public virtual override returns (bool) {
-<<<<<<< HEAD
     uint128 castAmount = _castUint128(amount);
     _transfer(_msgSender(), recipient, castAmount);
-    emit Transfer(_msgSender(), recipient, castAmount);
-=======
-    _transfer(_msgSender(), recipient, amount);
->>>>>>> 896e19ec
     return true;
   }
 
@@ -104,15 +99,9 @@
     address recipient,
     uint256 amount
   ) public virtual override returns (bool) {
-<<<<<<< HEAD
     uint128 castAmount = _castUint128(amount);
     _transfer(sender, recipient, castAmount);
     _approve(sender, _msgSender(), _allowances[sender][_msgSender()] - castAmount);
-    emit Transfer(sender, recipient, castAmount);
-=======
-    _transfer(sender, recipient, amount);
-    _approve(sender, _msgSender(), _allowances[sender][_msgSender()] - amount);
->>>>>>> 896e19ec
     return true;
   }
 
