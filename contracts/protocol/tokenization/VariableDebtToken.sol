--- conflicted
+++ resolved
@@ -87,16 +87,13 @@
     uint256 amountScaled = amount.rayDiv(index);
     require(amountScaled != 0, Errors.CT_INVALID_MINT_AMOUNT);
 
-<<<<<<< HEAD
-    uint256 scaledBalance = super.balanceOf(user);
+    uint256 scaledBalance = super.balanceOf(onBehalfOf);
     uint256 balanceIncrease = scaledBalance.rayMul(index) -
-      scaledBalance.rayMul(_userState[user].additionalData);
-=======
-    uint256 scaledBalance = super.balanceOf(onBehalfOf);
+      scaledBalance.rayMul(_userState[onBehalfOf].additionalData);
+
+    /*uint256 scaledBalance = super.balanceOf(onBehalfOf);
     uint256 accumulatedInterest = scaledBalance.rayMul(index) -
-      scaledBalance.rayMul(_userState[onBehalfOf].additionalData);
->>>>>>> 4a50b195
-
+      scaledBalance.rayMul(_userState[onBehalfOf].additionalData);*/
     _userState[onBehalfOf].additionalData = Helpers.castUint128(index);
 
     _mint(onBehalfOf, Helpers.castUint128(amountScaled));
