import { BigNumberish, Contract } from 'ethers';
import { DRE } from './misc-utils';
import {
  tEthereumAddress,
  eContractid,
  tStringTokenSmallUnits,
  AavePools,
  TokenContractId,
  iMultiPoolsAssets,
  IReserveParams,
  PoolConfiguration,
  eEthereumNetwork,
} from './types';
import { MintableERC20 } from '../types/MintableERC20';
import { MockContract } from 'ethereum-waffle';
import { getReservesConfigByPool } from './configuration';
import { getFirstSigner } from './contracts-getters';
import { ZERO_ADDRESS } from './constants';
import {
  AaveProtocolDataProviderFactory,
  ATokenFactory,
  ATokensAndRatesHelperFactory,
  AaveOracleFactory,
  DefaultReserveInterestRateStrategyFactory,
  DelegationAwareATokenFactory,
  InitializableAdminUpgradeabilityProxyFactory,
  PoolAddressesProviderFactory,
  PoolAddressesProviderRegistryFactory,
  PoolCollateralManagerFactory,
  PoolConfiguratorFactory,
  PoolFactory,
  RateOracleFactory,
  MintableDelegationERC20Factory,
  MintableERC20Factory,
  MockAggregatorFactory,
  MockATokenFactory,
  MockFlashLoanReceiverFactory,
  MockStableDebtTokenFactory,
  MockVariableDebtTokenFactory,
  MockUniswapV2Router02Factory,
  PriceOracleFactory,
  ReserveLogicFactory,
  SelfdestructTransferFactory,
  StableDebtTokenFactory,
  VariableDebtTokenFactory,
  WalletBalanceProviderFactory,
  WETH9MockedFactory,
} from '../types';
import {
  withSaveAndVerify,
  registerContractInJsonDb,
  linkBytecode,
  insertContractAddressInDb,
  deployContract,
  verifyContract,
} from './contracts-helpers';
import { StableAndVariableTokensHelperFactory } from '../types/StableAndVariableTokensHelperFactory';
import { MintableDelegationERC20 } from '../types/MintableDelegationERC20';
import { readArtifact as buidlerReadArtifact } from '@nomiclabs/buidler/plugins';
import { HardhatRuntimeEnvironment } from 'hardhat/types';
import { PoolLibraryAddresses } from '../types/PoolFactory';
import { UiPoolDataProvider } from '../types';

export const deployUiPoolDataProvider = async (
  [incentivesController, aaveOracle]: [tEthereumAddress, tEthereumAddress],
  verify?: boolean
) => {
  const id = eContractid.UiPoolDataProvider;
  const args: string[] = [incentivesController, aaveOracle];
  const instance = await deployContract<UiPoolDataProvider>(id, args);
  if (verify) {
    await verifyContract(id, instance, args);
  }
  return instance;
};

const readArtifact = async (id: string) => {
  if (DRE.network.name === eEthereumNetwork.buidlerevm) {
    return buidlerReadArtifact(DRE.config.paths.artifacts, id);
  }
  return (DRE as HardhatRuntimeEnvironment).artifacts.readArtifact(id);
};

export const deployPoolAddressesProvider = async (marketId: string, verify?: boolean) =>
  withSaveAndVerify(
    await new PoolAddressesProviderFactory(await getFirstSigner()).deploy(marketId),
    eContractid.PoolAddressesProvider,
    [marketId],
    verify
  );

export const deployPoolAddressesProviderRegistry = async (verify?: boolean) =>
  withSaveAndVerify(
    await new PoolAddressesProviderRegistryFactory(await getFirstSigner()).deploy(),
    eContractid.PoolAddressesProviderRegistry,
    [],
    verify
  );

export const deployPoolConfigurator = async (verify?: boolean) => {
  const poolConfiguratorImpl = await new PoolConfiguratorFactory(await getFirstSigner()).deploy();
  await insertContractAddressInDb(eContractid.PoolConfiguratorImpl, poolConfiguratorImpl.address);
  return withSaveAndVerify(poolConfiguratorImpl, eContractid.PoolConfigurator, [], verify);
};

export const deployReserveLogicLibrary = async (verify?: boolean) =>
  withSaveAndVerify(
    await new ReserveLogicFactory(await getFirstSigner()).deploy(),
    eContractid.ReserveLogic,
    [],
    verify
  );

export const deployGenericLogic = async (reserveLogic: Contract, verify?: boolean) => {
  const genericLogicArtifact = await readArtifact(eContractid.GenericLogic);

  const linkedGenericLogicByteCode = linkBytecode(genericLogicArtifact, {
    [eContractid.ReserveLogic]: reserveLogic.address,
  });

  const genericLogicFactory = await DRE.ethers.getContractFactory(
    genericLogicArtifact.abi,
    linkedGenericLogicByteCode
  );

  const genericLogic = await (
    await genericLogicFactory.connect(await getFirstSigner()).deploy()
  ).deployed();
  return withSaveAndVerify(genericLogic, eContractid.GenericLogic, [], verify);
};

export const deployValidationLogic = async (
  reserveLogic: Contract,
  genericLogic: Contract,
  verify?: boolean
) => {
  const validationLogicArtifact = await readArtifact(eContractid.ValidationLogic);

  const linkedValidationLogicByteCode = linkBytecode(validationLogicArtifact, {
    [eContractid.ReserveLogic]: reserveLogic.address,
    [eContractid.GenericLogic]: genericLogic.address,
  });

  const validationLogicFactory = await DRE.ethers.getContractFactory(
    validationLogicArtifact.abi,
    linkedValidationLogicByteCode
  );

  const validationLogic = await (
    await validationLogicFactory.connect(await getFirstSigner()).deploy()
  ).deployed();

  return withSaveAndVerify(validationLogic, eContractid.ValidationLogic, [], verify);
};

export const deployAaveLibraries = async (verify?: boolean): Promise<PoolLibraryAddresses> => {
  const reserveLogic = await deployReserveLogicLibrary(verify);
  const genericLogic = await deployGenericLogic(reserveLogic, verify);
  const validationLogic = await deployValidationLogic(reserveLogic, genericLogic, verify);

  // Hardcoded solidity placeholders, if any library changes path this will fail.
  // The '__$PLACEHOLDER$__ can be calculated via solidity keccak, but the PoolLibraryAddresses Type seems to
  // require a hardcoded string.
  //
  //  how-to:
  //  1. PLACEHOLDER = solidityKeccak256(['string'], `${libPath}:${libName}`).slice(2, 36)
  //  2. LIB_PLACEHOLDER = `__$${PLACEHOLDER}$__`
  // or grab placeholdes from PoolLibraryAddresses at Typechain generation.
  //
  // libPath example: contracts/libraries/logic/GenericLogic.sol
  // libName example: GenericLogic
  return {
    ['__$de8c0cf1a7d7c36c802af9a64fb9d86036$__']: validationLogic.address,
    ['__$22cd43a9dda9ce44e9b92ba393b88fb9ac$__']: reserveLogic.address,
    ['__$52a8a86ab43135662ff256bbc95497e8e3$__']: genericLogic.address,
  };
};

export const deployPool = async (verify?: boolean) => {
  const libraries = await deployAaveLibraries(verify);
  const poolImpl = await new PoolFactory(libraries, await getFirstSigner()).deploy();
  await insertContractAddressInDb(eContractid.PoolImpl, poolImpl.address);
  return withSaveAndVerify(poolImpl, eContractid.Pool, [], verify);
};

export const deployPriceOracle = async (verify?: boolean) =>
  withSaveAndVerify(
    await new PriceOracleFactory(await getFirstSigner()).deploy(),
    eContractid.PriceOracle,
    [],
    verify
  );

export const deployRateOracle = async (verify?: boolean) =>
  withSaveAndVerify(
    await new RateOracleFactory(await getFirstSigner()).deploy(),
    eContractid.RateOracle,
    [],
    verify
  );

export const deployMockAggregator = async (price: tStringTokenSmallUnits, verify?: boolean) =>
  withSaveAndVerify(
    await new MockAggregatorFactory(await getFirstSigner()).deploy(price),
    eContractid.MockAggregator,
    [price],
    verify
  );

export const deployAaveOracle = async (
  args: [tEthereumAddress[], tEthereumAddress[], tEthereumAddress, tEthereumAddress, string],
  verify?: boolean
) =>
  withSaveAndVerify(
    await new AaveOracleFactory(await getFirstSigner()).deploy(...args),
    eContractid.AaveOracle,
    args,
    verify
  );

export const deployPoolCollateralManager = async (verify?: boolean) => {
  const collateralManagerImpl = await new PoolCollateralManagerFactory(
    await getFirstSigner()
  ).deploy();
  await insertContractAddressInDb(
    eContractid.PoolCollateralManagerImpl,
    collateralManagerImpl.address
  );
  return withSaveAndVerify(collateralManagerImpl, eContractid.PoolCollateralManager, [], verify);
};

export const deployInitializableAdminUpgradeabilityProxy = async (verify?: boolean) =>
  withSaveAndVerify(
    await new InitializableAdminUpgradeabilityProxyFactory(await getFirstSigner()).deploy(),
    eContractid.InitializableAdminUpgradeabilityProxy,
    [],
    verify
  );

export const deployMockFlashLoanReceiver = async (
  addressesProvider: tEthereumAddress,
  verify?: boolean
) =>
  withSaveAndVerify(
    await new MockFlashLoanReceiverFactory(await getFirstSigner()).deploy(addressesProvider),
    eContractid.MockFlashLoanReceiver,
    [addressesProvider],
    verify
  );

export const deployWalletBalancerProvider = async (verify?: boolean) =>
  withSaveAndVerify(
    await new WalletBalanceProviderFactory(await getFirstSigner()).deploy(),
    eContractid.WalletBalanceProvider,
    [],
    verify
  );

export const deployAaveProtocolDataProvider = async (
  addressesProvider: tEthereumAddress,
  verify?: boolean
) =>
  withSaveAndVerify(
    await new AaveProtocolDataProviderFactory(await getFirstSigner()).deploy(addressesProvider),
    eContractid.AaveProtocolDataProvider,
    [addressesProvider],
    verify
  );

export const deployMintableERC20 = async (
  args: [string, string, string],
  verify?: boolean
): Promise<MintableERC20> =>
  withSaveAndVerify(
    await new MintableERC20Factory(await getFirstSigner()).deploy(...args),
    eContractid.MintableERC20,
    args,
    verify
  );

export const deployMintableDelegationERC20 = async (
  args: [string, string, string],
  verify?: boolean
): Promise<MintableDelegationERC20> =>
  withSaveAndVerify(
    await new MintableDelegationERC20Factory(await getFirstSigner()).deploy(...args),
    eContractid.MintableDelegationERC20,
    args,
    verify
  );
export const deployDefaultReserveInterestRateStrategy = async (
  args: [tEthereumAddress, string, string, string, string, string, string],
  verify: boolean
) =>
  withSaveAndVerify(
    await new DefaultReserveInterestRateStrategyFactory(await getFirstSigner()).deploy(...args),
    eContractid.DefaultReserveInterestRateStrategy,
    args,
    verify
  );

export const deployStableDebtToken = async (
  args: [tEthereumAddress, tEthereumAddress, tEthereumAddress, string, string],
  verify: boolean
) => {
  const instance = await withSaveAndVerify(
    await new StableDebtTokenFactory(await getFirstSigner()).deploy(),
    eContractid.StableDebtToken,
    [],
    verify
  );

  await instance.initialize(args[0], args[1], args[2], '18', args[3], args[4], '0x10');

  return instance;
};

export const deployVariableDebtToken = async (
  args: [tEthereumAddress, tEthereumAddress, tEthereumAddress, string, string],
  verify: boolean
) => {
  const instance = await withSaveAndVerify(
    await new VariableDebtTokenFactory(await getFirstSigner()).deploy(),
    eContractid.VariableDebtToken,
    [],
    verify
  );

  await instance.initialize(args[0], args[1], args[2], '18', args[3], args[4], '0x10');

  return instance;
};

export const deployGenericStableDebtToken = async () =>
  withSaveAndVerify(
    await new StableDebtTokenFactory(await getFirstSigner()).deploy(),
    eContractid.StableDebtToken,
    [],
    false
  );

export const deployGenericVariableDebtToken = async () =>
  withSaveAndVerify(
    await new VariableDebtTokenFactory(await getFirstSigner()).deploy(),
    eContractid.VariableDebtToken,
    [],
    false
  );

export const deployGenericAToken = async (
  [poolAddress, underlyingAssetAddress, treasuryAddress, incentivesController, name, symbol]: [
    tEthereumAddress,
    tEthereumAddress,
    tEthereumAddress,
    tEthereumAddress,
    string,
    string
  ],
  verify: boolean
) => {
  const instance = await withSaveAndVerify(
    await new ATokenFactory(await getFirstSigner()).deploy(),
    eContractid.AToken,
    [],
    verify
  );

  await instance.initialize(
    poolAddress,
    treasuryAddress,
    underlyingAssetAddress,
    incentivesController,
    '18',
    name,
    symbol,
    '0x10'
  );

  return instance;
};

export const deployGenericATokenImpl = async (verify: boolean) =>
  withSaveAndVerify(
    await new ATokenFactory(await getFirstSigner()).deploy(),
    eContractid.AToken,
    [],
    verify
  );

export const deployDelegationAwareAToken = async (
  [pool, underlyingAssetAddress, treasuryAddress, incentivesController, name, symbol]: [
    tEthereumAddress,
    tEthereumAddress,
    tEthereumAddress,
    tEthereumAddress,
    string,
    string
  ],
  verify: boolean
) => {
  const instance = await withSaveAndVerify(
    await new DelegationAwareATokenFactory(await getFirstSigner()).deploy(),
    eContractid.DelegationAwareAToken,
    [],
    verify
  );

  await instance.initialize(
    pool,
    treasuryAddress,
    underlyingAssetAddress,
    incentivesController,
    '18',
    name,
    symbol,
    '0x10'
  );

  return instance;
};

export const deployDelegationAwareATokenImpl = async (verify: boolean) =>
  withSaveAndVerify(
    await new DelegationAwareATokenFactory(await getFirstSigner()).deploy(),
    eContractid.DelegationAwareAToken,
    [],
    verify
  );

export const deployAllMockTokens = async (verify?: boolean) => {
  const tokens: { [symbol: string]: MockContract | MintableERC20 } = {};

  const protoConfigData = getReservesConfigByPool(AavePools.proto);

  for (const tokenSymbol of Object.keys(TokenContractId)) {
    let decimals = '18';

    let configData = (<any>protoConfigData)[tokenSymbol];

    tokens[tokenSymbol] = await deployMintableERC20(
      [tokenSymbol, tokenSymbol, configData ? configData.reserveDecimals : decimals],
      verify
    );
    await registerContractInJsonDb(tokenSymbol.toUpperCase(), tokens[tokenSymbol]);
  }
  return tokens;
};

export const deployMockTokens = async (config: PoolConfiguration, verify?: boolean) => {
  const tokens: { [symbol: string]: MockContract | MintableERC20 } = {};
  const defaultDecimals = 18;

  const configData = config.ReservesConfig;

  for (const tokenSymbol of Object.keys(configData)) {
    tokens[tokenSymbol] = await deployMintableERC20(
      [
        tokenSymbol,
        tokenSymbol,
        configData[tokenSymbol as keyof iMultiPoolsAssets<IReserveParams>].reserveDecimals ||
          defaultDecimals.toString(),
      ],
      verify
    );
    await registerContractInJsonDb(tokenSymbol.toUpperCase(), tokens[tokenSymbol]);
  }
  return tokens;
};

export const deployStableAndVariableTokensHelper = async (
  args: [tEthereumAddress, tEthereumAddress],
  verify?: boolean
) =>
  withSaveAndVerify(
    await new StableAndVariableTokensHelperFactory(await getFirstSigner()).deploy(...args),
    eContractid.StableAndVariableTokensHelper,
    args,
    verify
  );

export const deployATokensAndRatesHelper = async (
  args: [tEthereumAddress, tEthereumAddress, tEthereumAddress],
  verify?: boolean
) =>
  withSaveAndVerify(
    await new ATokensAndRatesHelperFactory(await getFirstSigner()).deploy(...args),
    eContractid.ATokensAndRatesHelper,
    args,
    verify
  );

<<<<<<< HEAD
=======
export const deployWETHGateway = async (args: [tEthereumAddress], verify?: boolean) =>
  withSaveAndVerify(
    await new WETHGatewayFactory(await getFirstSigner()).deploy(...args),
    eContractid.WETHGateway,
    args,
    verify
  );

export const authorizeWETHGateway = async (wethGateWay: tEthereumAddress, pool: tEthereumAddress) =>
  await new WETHGatewayFactory(await getFirstSigner()).attach(wethGateWay).authorizePool(pool);

>>>>>>> 6e299a4a
export const deployMockStableDebtToken = async (
  args: [tEthereumAddress, tEthereumAddress, tEthereumAddress, string, string, string],
  verify?: boolean
) => {
  const instance = await withSaveAndVerify(
    await new MockStableDebtTokenFactory(await getFirstSigner()).deploy(),
    eContractid.MockStableDebtToken,
    [],
    verify
  );

  await instance.initialize(args[0], args[1], args[2], '18', args[3], args[4], args[5]);

  return instance;
};

export const deployWETHMocked = async (verify?: boolean) =>
  withSaveAndVerify(
    await new WETH9MockedFactory(await getFirstSigner()).deploy(),
    eContractid.WETHMocked,
    [],
    verify
  );

export const deployMockVariableDebtToken = async (
  args: [tEthereumAddress, tEthereumAddress, tEthereumAddress, string, string, string],
  verify?: boolean
) => {
  const instance = await withSaveAndVerify(
    await new MockVariableDebtTokenFactory(await getFirstSigner()).deploy(),
    eContractid.MockVariableDebtToken,
    [],
    verify
  );

  await instance.initialize(args[0], args[1], args[2], '18', args[3], args[4], args[5]);

  return instance;
};

export const deployMockAToken = async (
  args: [
    tEthereumAddress,
    tEthereumAddress,
    tEthereumAddress,
    tEthereumAddress,
    string,
    string,
    string
  ],
  verify?: boolean
) => {
  const instance = await withSaveAndVerify(
    await new MockATokenFactory(await getFirstSigner()).deploy(),
    eContractid.MockAToken,
    [],
    verify
  );

  await instance.initialize(args[0], args[2], args[1], args[3], '18', args[4], args[5], args[6]);

  return instance;
};

export const deploySelfdestructTransferMock = async (verify?: boolean) =>
  withSaveAndVerify(
    await new SelfdestructTransferFactory(await getFirstSigner()).deploy(),
    eContractid.SelfdestructTransferMock,
    [],
    verify
  );

export const deployMockUniswapRouter = async (verify?: boolean) =>
  withSaveAndVerify(
    await new MockUniswapV2Router02Factory(await getFirstSigner()).deploy(),
    eContractid.MockUniswapV2Router02,
    [],
    verify
  );<|MERGE_RESOLUTION|>--- conflicted
+++ resolved
@@ -489,20 +489,6 @@
     verify
   );
 
-<<<<<<< HEAD
-=======
-export const deployWETHGateway = async (args: [tEthereumAddress], verify?: boolean) =>
-  withSaveAndVerify(
-    await new WETHGatewayFactory(await getFirstSigner()).deploy(...args),
-    eContractid.WETHGateway,
-    args,
-    verify
-  );
-
-export const authorizeWETHGateway = async (wethGateWay: tEthereumAddress, pool: tEthereumAddress) =>
-  await new WETHGatewayFactory(await getFirstSigner()).attach(wethGateWay).authorizePool(pool);
-
->>>>>>> 6e299a4a
 export const deployMockStableDebtToken = async (
   args: [tEthereumAddress, tEthereumAddress, tEthereumAddress, string, string, string],
   verify?: boolean
