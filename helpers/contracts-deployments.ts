import { DRE } from './misc-utils';
import { tEthereumAddress, eContractid, tStringTokenSmallUnits, TokenContractId } from './types';
import { MintableERC20 } from '../types/MintableERC20';
import { MockContract } from 'ethereum-waffle';
import { getFirstSigner } from './contracts-getters';
import {
  AaveProtocolDataProviderFactory,
  ATokenFactory,
  ATokensAndRatesHelperFactory,
  AaveOracleFactory,
  DefaultReserveInterestRateStrategyFactory,
  DelegationAwareATokenFactory,
  PoolAddressesProviderFactory,
  PoolAddressesProviderRegistryFactory,
  PoolConfiguratorFactory,
  PoolFactory,
  RateOracleFactory,
  MintableDelegationERC20Factory,
  MintableERC20Factory,
  MockAggregatorFactory,
  MockATokenFactory,
  MockFlashLoanReceiverFactory,
  MockStableDebtTokenFactory,
  MockVariableDebtTokenFactory,
  MockUniswapV2Router02Factory,
  PriceOracleFactory,
  StableDebtTokenFactory,
  VariableDebtTokenFactory,
  WETH9MockedFactory,
  ConfiguratorLogicFactory,
  MockIncentivesControllerFactory,
  MockReserveConfigurationFactory,
  MockPoolFactory,
  MockInitializableImpleFactory,
  MockInitializableFromConstructorImpleFactory,
  MockReentrantInitializableImpleFactory,
  MockInitializableImpleV2Factory,
  InitializableImmutableAdminUpgradeabilityProxyFactory,
  WETH9Mocked,
} from '../types';
import {
  withSave,
  registerContractInJsonDb,
  linkBytecode,
  insertContractAddressInDb,
} from './contracts-helpers';
import { StableAndVariableTokensHelperFactory } from '../types/StableAndVariableTokensHelperFactory';
import { MintableDelegationERC20 } from '../types/MintableDelegationERC20';
import { HardhatRuntimeEnvironment } from 'hardhat/types';
import { PoolLibraryAddresses } from '../types/PoolFactory';
import AaveConfig from '../market-config';

const readArtifact = async (id: string) => {
  return (DRE as HardhatRuntimeEnvironment).artifacts.readArtifact(id);
};

export const deployPoolAddressesProvider = async (marketId: string) =>
  withSave(
    await new PoolAddressesProviderFactory(await getFirstSigner()).deploy(marketId),
    eContractid.PoolAddressesProvider
  );

export const deployPoolAddressesProviderRegistry = async () =>
  withSave(
    await new PoolAddressesProviderRegistryFactory(await getFirstSigner()).deploy(),
    eContractid.PoolAddressesProviderRegistry
  );

export const deployConfiguratorLogicLibrary = async () =>
  withSave(
    await new ConfiguratorLogicFactory(await getFirstSigner()).deploy(),
    eContractid.ConfiguratorLogic
  );

export const deployPoolConfigurator = async () => {
  const configuratorLogic = await deployConfiguratorLogicLibrary();
  const poolConfiguratorImpl = await new PoolConfiguratorFactory(
    { ['__$3ddc574512022f331a6a4c7e4bbb5c67b6$__']: configuratorLogic.address },
    await getFirstSigner()
  ).deploy();
  await insertContractAddressInDb(eContractid.PoolConfiguratorImpl, poolConfiguratorImpl.address);
  return withSave(poolConfiguratorImpl, eContractid.PoolConfigurator);
};

<<<<<<< HEAD
export const deployDepositLogic = async (verify?: boolean) => {
=======
export const deployDepositLogic = async () => {
>>>>>>> ba5b592d
  const depositLogicArtifact = await readArtifact(eContractid.DepositLogic);

  const linkedDepositLogicByteCode = linkBytecode(depositLogicArtifact, {});
  const depositLogicFactory = await DRE.ethers.getContractFactory(
    depositLogicArtifact.abi,
    linkedDepositLogicByteCode
  );
  const depositLogic = await (
    await depositLogicFactory.connect(await getFirstSigner()).deploy()
  ).deployed();

  return withSave(depositLogic, eContractid.DepositLogic);
};

<<<<<<< HEAD
export const deployBorrowLogic = async (verify?: boolean) => {
=======
export const deployBorrowLogic = async () => {
>>>>>>> ba5b592d
  const borrowLogicArtifact = await readArtifact(eContractid.BorrowLogic);

  const borrowLogicFactory = await DRE.ethers.getContractFactory(
    borrowLogicArtifact.abi,
    borrowLogicArtifact.bytecode
  );
  const borrowLogic = await (
    await borrowLogicFactory.connect(await getFirstSigner()).deploy()
  ).deployed();

  return withSave(borrowLogic, eContractid.BorrowLogic);
};

<<<<<<< HEAD
export const deployLiquidationLogic = async (verify?: boolean) => {
=======
export const deployLiquidationLogic = async () => {
>>>>>>> ba5b592d
  const liquidationLogicArtifact = await readArtifact(eContractid.LiquidationLogic);

  const borrowLogicFactory = await DRE.ethers.getContractFactory(
    liquidationLogicArtifact.abi,
    liquidationLogicArtifact.bytecode
  );
  const liquidationLogic = await (
    await borrowLogicFactory.connect(await getFirstSigner()).deploy()
  ).deployed();

  return withSave(liquidationLogic, eContractid.LiquidationLogic);
};

<<<<<<< HEAD
export const deployBridgeLogic = async (verify?: boolean) => {
  const bridgeLogicArtifact = await readArtifact(eContractid.BridgeLogic);
  const bridgeLogicFactory = await DRE.ethers.getContractFactory(
    bridgeLogicArtifact.abi,
    bridgeLogicArtifact.bytecode
  );
  const bridgeLogic = await (
    await bridgeLogicFactory.connect(await getFirstSigner()).deploy()
  ).deployed();

  return withSaveAndVerify(bridgeLogic, eContractid.BridgeLogic, [], verify);
};

export const deployAaveLibraries = async (verify?: boolean): Promise<PoolLibraryAddresses> => {
  const depositLogic = await deployDepositLogic(verify);
  const borrowLogic = await deployBorrowLogic(verify);
  const liquidationLogic = await deployLiquidationLogic(verify);
  const bridgeLogic = await deployBridgeLogic(verify);
=======
export const deployAaveLibraries = async (): Promise<PoolLibraryAddresses> => {
  const depositLogic = await deployDepositLogic();
  const borrowLogic = await deployBorrowLogic();
  const liquidationLogic = await deployLiquidationLogic();
>>>>>>> ba5b592d
  // Hardcoded solidity placeholders, if any library changes path this will fail.
  // The '__$PLACEHOLDER$__ can be calculated via solidity keccak, but the PoolLibraryAddresses Type seems to
  // require a hardcoded string.
  //
  //  how-to:
  //  1. PLACEHOLDER = solidityKeccak256(['string'], `${libPath}:${libName}`).slice(2, 36)
  //  2. LIB_PLACEHOLDER = `__$${PLACEHOLDER}$__`
  // or grab placeholders from PoolLibraryAddresses at Typechain generation.
  //
  // libPath example: contracts/libraries/logic/GenericLogic.sol
  // libName example: GenericLogic
  return {
    //    ['__$de8c0cf1a7d7c36c802af9a64fb9d86036$__']: validationLogic.address,
    ['__$b06080f092f400a43662c3f835a4d9baa8$__']: bridgeLogic.address,
    ['__$209f7610f7b09602dd9c7c2ef5b135794a$__']: depositLogic.address,
    ['__$c3724b8d563dc83a94e797176cddecb3b9$__']: borrowLogic.address,
    ['__$f598c634f2d943205ac23f707b80075cbb$__']: liquidationLogic.address,
  };
};

export const deployPool = async () => {
  const libraries = await deployAaveLibraries();
  const poolImpl = await new PoolFactory(libraries, await getFirstSigner()).deploy();
  await insertContractAddressInDb(eContractid.PoolImpl, poolImpl.address);
  return withSave(poolImpl, eContractid.Pool);
};

export const deployPriceOracle = async () =>
  withSave(await new PriceOracleFactory(await getFirstSigner()).deploy(), eContractid.PriceOracle);

export const deployRateOracle = async () =>
  withSave(await new RateOracleFactory(await getFirstSigner()).deploy(), eContractid.RateOracle);

export const deployMockAggregator = async (price: tStringTokenSmallUnits) =>
  withSave(
    await new MockAggregatorFactory(await getFirstSigner()).deploy(price),
    eContractid.MockAggregator
  );

export const deployAaveOracle = async (
  args: [tEthereumAddress[], tEthereumAddress[], tEthereumAddress, tEthereumAddress, string]
) =>
  withSave(
    await new AaveOracleFactory(await getFirstSigner()).deploy(...args),
    eContractid.AaveOracle
  );

export const deployMockFlashLoanReceiver = async (addressesProvider: tEthereumAddress) =>
  withSave(
    await new MockFlashLoanReceiverFactory(await getFirstSigner()).deploy(addressesProvider),
    eContractid.MockFlashLoanReceiver
  );

export const deployAaveProtocolDataProvider = async (addressesProvider: tEthereumAddress) =>
  withSave(
    await new AaveProtocolDataProviderFactory(await getFirstSigner()).deploy(addressesProvider),
    eContractid.AaveProtocolDataProvider
  );

export const deployMintableERC20 = async (args: [string, string, string]): Promise<MintableERC20> =>
  withSave(
    await new MintableERC20Factory(await getFirstSigner()).deploy(...args),
    eContractid.MintableERC20
  );

export const deployMintableDelegationERC20 = async (
  args: [string, string, string]
): Promise<MintableDelegationERC20> =>
  withSave(
    await new MintableDelegationERC20Factory(await getFirstSigner()).deploy(...args),
    eContractid.MintableDelegationERC20
  );

export const deployDefaultReserveInterestRateStrategy = async (
  args: [tEthereumAddress, string, string, string, string, string, string]
) =>
  withSave(
    await new DefaultReserveInterestRateStrategyFactory(await getFirstSigner()).deploy(...args),
    eContractid.DefaultReserveInterestRateStrategy
  );

export const deployGenericStableDebtToken = async () =>
  withSave(
    await new StableDebtTokenFactory(await getFirstSigner()).deploy(),
    eContractid.StableDebtToken
  );

export const deployGenericVariableDebtToken = async () =>
  withSave(
    await new VariableDebtTokenFactory(await getFirstSigner()).deploy(),
    eContractid.VariableDebtToken
  );

export const deployGenericAToken = async ([
  poolAddress,
  underlyingAssetAddress,
  treasuryAddress,
  incentivesController,
  name,
  symbol,
]: [tEthereumAddress, tEthereumAddress, tEthereumAddress, tEthereumAddress, string, string]) => {
  const instance = await withSave(
    await new ATokenFactory(await getFirstSigner()).deploy(),
    eContractid.AToken
  );

  await instance.initialize(
    poolAddress,
    treasuryAddress,
    underlyingAssetAddress,
    incentivesController,
    '18',
    name,
    symbol,
    '0x10'
  );

  return instance;
};

export const deployGenericATokenImpl = async () =>
  withSave(await new ATokenFactory(await getFirstSigner()).deploy(), eContractid.AToken);

export const deployDelegationAwareAToken = async ([
  pool,
  underlyingAssetAddress,
  treasuryAddress,
  incentivesController,
  name,
  symbol,
]: [tEthereumAddress, tEthereumAddress, tEthereumAddress, tEthereumAddress, string, string]) => {
  const instance = await withSave(
    await new DelegationAwareATokenFactory(await getFirstSigner()).deploy(),
    eContractid.DelegationAwareAToken
  );

  await instance.initialize(
    pool,
    treasuryAddress,
    underlyingAssetAddress,
    incentivesController,
    '18',
    name,
    symbol,
    '0x10'
  );

  return instance;
};

export const deployDelegationAwareATokenImpl = async () =>
  withSave(
    await new DelegationAwareATokenFactory(await getFirstSigner()).deploy(),
    eContractid.DelegationAwareAToken
  );

export const deployAllMockTokens = async () => {
  const tokens: { [symbol: string]: MockContract | MintableERC20 | WETH9Mocked } = {};

  const protoConfigData = AaveConfig.ReservesConfig;

  for (const tokenSymbol of Object.keys(TokenContractId)) {
    if (tokenSymbol === 'WETH') {
      tokens[tokenSymbol] = await deployWETHMocked();
      await registerContractInJsonDb(tokenSymbol.toUpperCase(), tokens[tokenSymbol]);
      continue;
    }
    let decimals = 18;

    let configData = (<any>protoConfigData)[tokenSymbol];

    if (!configData) {
      decimals = 18;
    }

    tokens[tokenSymbol] = await deployMintableERC20([
      tokenSymbol,
      tokenSymbol,
      configData ? configData.reserveDecimals : 18,
    ]);
    await registerContractInJsonDb(tokenSymbol.toUpperCase(), tokens[tokenSymbol]);
  }

  return tokens;
};

export const deployStableAndVariableTokensHelper = async (
  args: [tEthereumAddress, tEthereumAddress]
) =>
  withSave(
    await new StableAndVariableTokensHelperFactory(await getFirstSigner()).deploy(...args),
    eContractid.StableAndVariableTokensHelper
  );

export const deployATokensAndRatesHelper = async (
  args: [tEthereumAddress, tEthereumAddress, tEthereumAddress]
) =>
  withSave(
    await new ATokensAndRatesHelperFactory(await getFirstSigner()).deploy(...args),
    eContractid.ATokensAndRatesHelper
  );

export const deployInitializableImmutableAdminUpgradeabilityProxy = async (
  args: [tEthereumAddress]
) =>
  withSave(
    await new InitializableImmutableAdminUpgradeabilityProxyFactory(await getFirstSigner()).deploy(
      ...args
    ),
    eContractid.InitializableImmutableAdminUpgradeabilityProxy
  );

export const deployMockStableDebtToken = async (
  args: [tEthereumAddress, tEthereumAddress, tEthereumAddress, string, string, string]
) => {
  const instance = await withSave(
    await new MockStableDebtTokenFactory(await getFirstSigner()).deploy(),
    eContractid.MockStableDebtToken
  );

  await instance.initialize(args[0], args[1], args[2], '18', args[3], args[4], args[5]);

  return instance;
};

export const deployWETHMocked = async () =>
  withSave(await new WETH9MockedFactory(await getFirstSigner()).deploy(), eContractid.WETHMocked);

export const deployMockVariableDebtToken = async (
  args: [tEthereumAddress, tEthereumAddress, tEthereumAddress, string, string, string]
) => {
  const instance = await withSave(
    await new MockVariableDebtTokenFactory(await getFirstSigner()).deploy(),
    eContractid.MockVariableDebtToken
  );

  await instance.initialize(args[0], args[1], args[2], '18', args[3], args[4], args[5]);

  return instance;
};

export const deployMockAToken = async (
  args: [
    tEthereumAddress,
    tEthereumAddress,
    tEthereumAddress,
    tEthereumAddress,
    string,
    string,
    string
  ]
) => {
  const instance = await withSave(
    await new MockATokenFactory(await getFirstSigner()).deploy(),
    eContractid.MockAToken
  );

  await instance.initialize(args[0], args[2], args[1], args[3], '18', args[4], args[5], args[6]);

  return instance;
};

export const deployMockUniswapRouter = async () =>
  withSave(
    await new MockUniswapV2Router02Factory(await getFirstSigner()).deploy(),
    eContractid.MockUniswapV2Router02
  );

export const deployMockIncentivesController = async () =>
  withSave(
    await new MockIncentivesControllerFactory(await getFirstSigner()).deploy(),
    eContractid.MockIncentivesController
  );

export const deployMockReserveConfiguration = async () =>
  withSave(
    await new MockReserveConfigurationFactory(await getFirstSigner()).deploy(),
    eContractid.MockReserveConfiguration
  );

export const deployMockPool = async () =>
  withSave(await new MockPoolFactory(await getFirstSigner()).deploy(), eContractid.MockPool);

export const deployMockInitializableImple = async () =>
  withSave(
    await new MockInitializableImpleFactory(await getFirstSigner()).deploy(),
    eContractid.MockInitializableImple
  );

export const deployMockInitializableImpleV2 = async () =>
  withSave(
    await new MockInitializableImpleV2Factory(await getFirstSigner()).deploy(),
    eContractid.MockInitializableImpleV2
  );

export const deployMockInitializableFromConstructorImple = async (args: [string]) =>
  withSave(
    await new MockInitializableFromConstructorImpleFactory(await getFirstSigner()).deploy(...args),
    eContractid.MockInitializableFromConstructorImple
  );

export const deployMockReentrantInitializableImple = async () =>
  withSave(
    await new MockReentrantInitializableImpleFactory(await getFirstSigner()).deploy(),
    eContractid.MockReentrantInitializableImple
  );<|MERGE_RESOLUTION|>--- conflicted
+++ resolved
@@ -82,11 +82,7 @@
   return withSave(poolConfiguratorImpl, eContractid.PoolConfigurator);
 };
 
-<<<<<<< HEAD
-export const deployDepositLogic = async (verify?: boolean) => {
-=======
 export const deployDepositLogic = async () => {
->>>>>>> ba5b592d
   const depositLogicArtifact = await readArtifact(eContractid.DepositLogic);
 
   const linkedDepositLogicByteCode = linkBytecode(depositLogicArtifact, {});
@@ -101,11 +97,7 @@
   return withSave(depositLogic, eContractid.DepositLogic);
 };
 
-<<<<<<< HEAD
-export const deployBorrowLogic = async (verify?: boolean) => {
-=======
 export const deployBorrowLogic = async () => {
->>>>>>> ba5b592d
   const borrowLogicArtifact = await readArtifact(eContractid.BorrowLogic);
 
   const borrowLogicFactory = await DRE.ethers.getContractFactory(
@@ -119,11 +111,7 @@
   return withSave(borrowLogic, eContractid.BorrowLogic);
 };
 
-<<<<<<< HEAD
-export const deployLiquidationLogic = async (verify?: boolean) => {
-=======
 export const deployLiquidationLogic = async () => {
->>>>>>> ba5b592d
   const liquidationLogicArtifact = await readArtifact(eContractid.LiquidationLogic);
 
   const borrowLogicFactory = await DRE.ethers.getContractFactory(
@@ -137,31 +125,10 @@
   return withSave(liquidationLogic, eContractid.LiquidationLogic);
 };
 
-<<<<<<< HEAD
-export const deployBridgeLogic = async (verify?: boolean) => {
-  const bridgeLogicArtifact = await readArtifact(eContractid.BridgeLogic);
-  const bridgeLogicFactory = await DRE.ethers.getContractFactory(
-    bridgeLogicArtifact.abi,
-    bridgeLogicArtifact.bytecode
-  );
-  const bridgeLogic = await (
-    await bridgeLogicFactory.connect(await getFirstSigner()).deploy()
-  ).deployed();
-
-  return withSaveAndVerify(bridgeLogic, eContractid.BridgeLogic, [], verify);
-};
-
-export const deployAaveLibraries = async (verify?: boolean): Promise<PoolLibraryAddresses> => {
-  const depositLogic = await deployDepositLogic(verify);
-  const borrowLogic = await deployBorrowLogic(verify);
-  const liquidationLogic = await deployLiquidationLogic(verify);
-  const bridgeLogic = await deployBridgeLogic(verify);
-=======
 export const deployAaveLibraries = async (): Promise<PoolLibraryAddresses> => {
   const depositLogic = await deployDepositLogic();
   const borrowLogic = await deployBorrowLogic();
   const liquidationLogic = await deployLiquidationLogic();
->>>>>>> ba5b592d
   // Hardcoded solidity placeholders, if any library changes path this will fail.
   // The '__$PLACEHOLDER$__ can be calculated via solidity keccak, but the PoolLibraryAddresses Type seems to
   // require a hardcoded string.
