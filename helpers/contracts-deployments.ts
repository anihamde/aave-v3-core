--- conflicted
+++ resolved
@@ -28,13 +28,8 @@
   PoolAddressesProviderRegistryFactory,
   PoolCollateralManagerFactory,
   PoolConfiguratorFactory,
-<<<<<<< HEAD
   PoolFactory,
-  LendingRateOracleFactory,
-=======
-  LendingPoolFactory,
   RateOracleFactory,
->>>>>>> 7b659518
   MintableDelegationERC20Factory,
   MintableERC20Factory,
   MockAggregatorFactory,
