import { eContractid, iMultiPoolsAssets, IReserveParams, tEthereumAddress } from './types';
import { AaveProtocolDataProvider } from '../types/AaveProtocolDataProvider';
import { chunk, waitForTx } from './misc-utils';
import {
<<<<<<< HEAD
  getACLManager,
  getATokensAndRatesHelper,
=======
  getReservesSetupHelper,
>>>>>>> d8942c1d
  getPoolAddressesProvider,
  getPoolConfiguratorProxy,
  getRateOracleSetupHelper,
} from './contracts-getters';
import { rawInsertContractAddressInDb } from './contracts-helpers';
import { BigNumber, BigNumberish } from 'ethers';
import {
  deployDefaultReserveInterestRateStrategy,
  deployDelegationAwareATokenImpl,
  deployGenericATokenImpl,
  deployGenericStableDebtToken,
  deployGenericVariableDebtToken,
} from './contracts-deployments';

export const initReservesByHelper = async (
  reservesParams: iMultiPoolsAssets<IReserveParams>,
  tokenAddresses: { [symbol: string]: tEthereumAddress },
  aTokenNamePrefix: string,
  stableDebtTokenNamePrefix: string,
  variableDebtTokenNamePrefix: string,
  symbolPrefix: string,
  admin: tEthereumAddress,
  treasuryAddress: tEthereumAddress,
  incentivesController: tEthereumAddress
): Promise<BigNumber> => {
  let gasUsage = BigNumber.from('0');

  const addressProvider = await getPoolAddressesProvider();

  // CHUNK CONFIGURATION
  const initChunks = 4;

  // Initialize variables for future reserves initialization
  let reserveTokens: string[] = [];
  let reserveInitDecimals: string[] = [];
  let reserveSymbols: string[] = [];

  let initInputParams: {
    aTokenImpl: string;
    stableDebtTokenImpl: string;
    variableDebtTokenImpl: string;
    underlyingAssetDecimals: BigNumberish;
    interestRateStrategyAddress: string;
    underlyingAsset: string;
    treasury: string;
    incentivesController: string;
    underlyingAssetName: string;
    aTokenName: string;
    aTokenSymbol: string;
    variableDebtTokenName: string;
    variableDebtTokenSymbol: string;
    stableDebtTokenName: string;
    stableDebtTokenSymbol: string;
    params: string;
  }[] = [];

  let strategyRates: [
    string, // addresses provider
    string,
    string,
    string,
    string,
    string,
    string
  ];
  let rateStrategies: Record<string, typeof strategyRates> = {};
  let strategyAddresses: Record<string, tEthereumAddress> = {};
  let strategyAddressPerAsset: Record<string, string> = {};
  let aTokenType: Record<string, string> = {};
  let delegationAwareATokenImplementationAddress = '';
  let aTokenImplementationAddress = '';
  let stableDebtTokenImplementationAddress = '';
  let variableDebtTokenImplementationAddress = '';

  // NOT WORKING ON MATIC, DEPLOYING INDIVIDUAL IMPLs INSTEAD
  // const tx1 = await waitForTx(
  //   await stableAndVariableDeployer.initDeployment([ZERO_ADDRESS], ["1"])
  // );
  // console.log(tx1.events);
  // tx1.events?.forEach((event, index) => {
  //   stableDebtTokenImplementationAddress = event?.args?.stableToken;
  //   variableDebtTokenImplementationAddress = event?.args?.variableToken;
  //   rawInsertContractAddressInDb(`stableDebtTokenImpl`, stableDebtTokenImplementationAddress);
  //   rawInsertContractAddressInDb(`variableDebtTokenImpl`, variableDebtTokenImplementationAddress);
  // });
  //gasUsage = gasUsage.add(tx1.gasUsed);
  stableDebtTokenImplementationAddress = await (await deployGenericStableDebtToken()).address;
  variableDebtTokenImplementationAddress = await (await deployGenericVariableDebtToken()).address;

  const aTokenImplementation = await deployGenericATokenImpl();
  aTokenImplementationAddress = aTokenImplementation.address;
  rawInsertContractAddressInDb(`aTokenImpl`, aTokenImplementationAddress);

  const delegatedAwareReserves = Object.entries(reservesParams).filter(
    ([_, { aTokenImpl }]) => aTokenImpl === eContractid.DelegationAwareAToken
  ) as [string, IReserveParams][];

  if (delegatedAwareReserves.length > 0) {
    const delegationAwareATokenImplementation = await deployDelegationAwareATokenImpl();
    delegationAwareATokenImplementationAddress = delegationAwareATokenImplementation.address;
    rawInsertContractAddressInDb(
      `delegationAwareATokenImpl`,
      delegationAwareATokenImplementationAddress
    );
  }

  const reserves = Object.entries(reservesParams).filter(
    ([_, { aTokenImpl }]) =>
      aTokenImpl === eContractid.DelegationAwareAToken || aTokenImpl === eContractid.AToken
  ) as [string, IReserveParams][];

  for (let [symbol, params] of reserves) {
    if (!tokenAddresses[symbol]) {
      console.log(`- Skipping init of ${symbol} due token address is not set at markets config`);
      continue;
    }
    const { strategy, aTokenImpl, reserveDecimals } = params;
    const {
      optimalUtilizationRate,
      baseVariableBorrowRate,
      variableRateSlope1,
      variableRateSlope2,
      stableRateSlope1,
      stableRateSlope2,
    } = strategy;
    if (!strategyAddresses[strategy.name]) {
      // Strategy does not exist, create a new one
      rateStrategies[strategy.name] = [
        addressProvider.address,
        optimalUtilizationRate,
        baseVariableBorrowRate,
        variableRateSlope1,
        variableRateSlope2,
        stableRateSlope1,
        stableRateSlope2,
      ];
      strategyAddresses[strategy.name] = (
        await deployDefaultReserveInterestRateStrategy(rateStrategies[strategy.name])
      ).address;
      // This causes the last strategy to be printed twice, once under "DefaultReserveInterestRateStrategy"
      // and once under the actual `strategyASSET` key.
      rawInsertContractAddressInDb(strategy.name, strategyAddresses[strategy.name]);
    }
    strategyAddressPerAsset[symbol] = strategyAddresses[strategy.name];
    console.log('Strategy address for asset %s: %s', symbol, strategyAddressPerAsset[symbol]);

    if (aTokenImpl === eContractid.AToken) {
      aTokenType[symbol] = 'generic';
    } else if (aTokenImpl === eContractid.DelegationAwareAToken) {
      aTokenType[symbol] = 'delegation aware';
    }

    reserveInitDecimals.push(reserveDecimals);
    reserveTokens.push(tokenAddresses[symbol]);
    reserveSymbols.push(symbol);
  }

  for (let i = 0; i < reserveSymbols.length; i++) {
    let aTokenToUse: string;
    if (aTokenType[reserveSymbols[i]] === 'generic') {
      aTokenToUse = aTokenImplementationAddress;
    } else {
      aTokenToUse = delegationAwareATokenImplementationAddress;
    }

    initInputParams.push({
      aTokenImpl: aTokenToUse,
      stableDebtTokenImpl: stableDebtTokenImplementationAddress,
      variableDebtTokenImpl: variableDebtTokenImplementationAddress,
      underlyingAssetDecimals: reserveInitDecimals[i],
      interestRateStrategyAddress: strategyAddressPerAsset[reserveSymbols[i]],
      underlyingAsset: reserveTokens[i],
      treasury: treasuryAddress,
      incentivesController,
      underlyingAssetName: reserveSymbols[i],
      aTokenName: `${aTokenNamePrefix} ${reserveSymbols[i]}`,
      aTokenSymbol: `a${symbolPrefix}${reserveSymbols[i]}`,
      variableDebtTokenName: `${variableDebtTokenNamePrefix} ${symbolPrefix}${reserveSymbols[i]}`,
      variableDebtTokenSymbol: `variableDebt${symbolPrefix}${reserveSymbols[i]}`,
      stableDebtTokenName: `${stableDebtTokenNamePrefix} ${reserveSymbols[i]}`,
      stableDebtTokenSymbol: `stableDebt${symbolPrefix}${reserveSymbols[i]}`,
      params: '0x10',
    });
  }

  // Deploy init reserves per chunks
  const chunkedSymbols = chunk(reserveSymbols, initChunks);
  const chunkedInitInputParams = chunk(initInputParams, initChunks);

  const configurator = await getPoolConfiguratorProxy();
  //await waitForTx(await addressProvider.setPoolAdmin(admin));

  console.log(`- Reserves initialization in ${chunkedInitInputParams.length} txs`);
  for (let chunkIndex = 0; chunkIndex < chunkedInitInputParams.length; chunkIndex++) {
    const tx3 = await waitForTx(
      await configurator.initReserves(chunkedInitInputParams[chunkIndex])
    );

    console.log(`  - Reserve ready for: ${chunkedSymbols[chunkIndex].join(', ')}`);
    console.log('    * gasUsed', tx3.gasUsed.toString());
    //gasUsage = gasUsage.add(tx3.gasUsed);
  }

  return gasUsage; // Deprecated
};

export const getPairsTokenAggregator = (
  allAssetsAddresses: {
    [tokenSymbol: string]: tEthereumAddress;
  },
  aggregatorsAddresses: { [tokenSymbol: string]: tEthereumAddress }
): [string[], string[]] => {
  const { ETH, USD, WETH, ...assetsAddressesWithoutEth } = allAssetsAddresses;

  const pairs = Object.entries(assetsAddressesWithoutEth).map(([tokenSymbol, tokenAddress]) => {
    if (tokenSymbol !== 'WETH' && tokenSymbol !== 'ETH') {
      const aggregatorAddressIndex = Object.keys(aggregatorsAddresses).findIndex(
        (value) => value === tokenSymbol
      );
      const [, aggregatorAddress] = (
        Object.entries(aggregatorsAddresses) as [string, tEthereumAddress][]
      )[aggregatorAddressIndex];
      return [tokenAddress, aggregatorAddress];
    }
  }) as [string, string][];

  const mappedPairs = pairs.map(([asset]) => asset);
  const mappedAggregators = pairs.map(([, source]) => source);

  return [mappedPairs, mappedAggregators];
};

export const configureReservesByHelper = async (
  reservesParams: iMultiPoolsAssets<IReserveParams>,
  tokenAddresses: { [symbol: string]: tEthereumAddress },
  helpers: AaveProtocolDataProvider,
  admin: tEthereumAddress
) => {
  const addressProvider = await getPoolAddressesProvider();
<<<<<<< HEAD
  const atokenAndRatesDeployer = await getATokensAndRatesHelper();
  const aclManager = await getACLManager();
=======
  const reservesSetupHelper = await getReservesSetupHelper();
>>>>>>> d8942c1d
  const tokens: string[] = [];
  const symbols: string[] = [];

  const inputParams: {
    asset: string;
    baseLTV: BigNumberish;
    liquidationThreshold: BigNumberish;
    liquidationBonus: BigNumberish;
    reserveFactor: BigNumberish;
    borrowCap: BigNumberish;
    supplyCap: BigNumberish;
    stableBorrowingEnabled: boolean;
    borrowingEnabled: boolean;
  }[] = [];

  for (const [
    assetSymbol,
    {
      baseLTVAsCollateral,
      liquidationBonus,
      liquidationThreshold,
      reserveFactor,
      borrowCap,
      supplyCap,
      stableBorrowRateEnabled,
      borrowingEnabled,
    },
  ] of Object.entries(reservesParams) as [string, IReserveParams][]) {
    if (!tokenAddresses[assetSymbol]) {
      console.log(
        `- Skipping init of ${assetSymbol} due token address is not set at markets config`
      );
      continue;
    }
    if (baseLTVAsCollateral === '-1') continue;

    const assetAddressIndex = Object.keys(tokenAddresses).findIndex(
      (value) => value === assetSymbol
    );
    const [, tokenAddress] = (Object.entries(tokenAddresses) as [string, string][])[
      assetAddressIndex
    ];
    const { usageAsCollateralEnabled: alreadyEnabled } = await helpers.getReserveConfigurationData(
      tokenAddress
    );

    if (alreadyEnabled) {
      console.log(`- Reserve ${assetSymbol} is already enabled as collateral, skipping`);
      continue;
    }
    // Push data

    inputParams.push({
      asset: tokenAddress,
      baseLTV: baseLTVAsCollateral,
      liquidationThreshold,
      liquidationBonus,
      reserveFactor,
      borrowCap,
      supplyCap,
      stableBorrowingEnabled: stableBorrowRateEnabled,
      borrowingEnabled: borrowingEnabled,
    });

    tokens.push(tokenAddress);
    symbols.push(assetSymbol);
  }
  if (tokens.length) {
    // Set aTokenAndRatesDeployer as temporal admin
<<<<<<< HEAD
    await waitForTx(await aclManager.addPoolAdmin(atokenAndRatesDeployer.address));
=======
    await waitForTx(await addressProvider.setPoolAdmin(reservesSetupHelper.address));
>>>>>>> d8942c1d

    // Deploy init per chunks
    const enableChunks = 20;
    const chunkedSymbols = chunk(symbols, enableChunks);
    const chunkedInputParams = chunk(inputParams, enableChunks);
    const poolConfiguratorAddress = await addressProvider.getPoolConfigurator();

    console.log(`- Configure reserves in ${chunkedInputParams.length} txs`);
    for (let chunkIndex = 0; chunkIndex < chunkedInputParams.length; chunkIndex++) {
      await waitForTx(
        await reservesSetupHelper.configureReserves(
          poolConfiguratorAddress,
          chunkedInputParams[chunkIndex]
        )
      );
      console.log(`  - Init for: ${chunkedSymbols[chunkIndex].join(', ')}`);
    }
    // Set deployer back as admin
    await waitForTx(await aclManager.removePoolAdmin(atokenAndRatesDeployer.address));
  }
};<|MERGE_RESOLUTION|>--- conflicted
+++ resolved
@@ -2,12 +2,8 @@
 import { AaveProtocolDataProvider } from '../types/AaveProtocolDataProvider';
 import { chunk, waitForTx } from './misc-utils';
 import {
-<<<<<<< HEAD
   getACLManager,
-  getATokensAndRatesHelper,
-=======
   getReservesSetupHelper,
->>>>>>> d8942c1d
   getPoolAddressesProvider,
   getPoolConfiguratorProxy,
   getRateOracleSetupHelper,
@@ -247,12 +243,9 @@
   admin: tEthereumAddress
 ) => {
   const addressProvider = await getPoolAddressesProvider();
-<<<<<<< HEAD
-  const atokenAndRatesDeployer = await getATokensAndRatesHelper();
   const aclManager = await getACLManager();
-=======
   const reservesSetupHelper = await getReservesSetupHelper();
->>>>>>> d8942c1d
+
   const tokens: string[] = [];
   const symbols: string[] = [];
 
@@ -321,12 +314,8 @@
     symbols.push(assetSymbol);
   }
   if (tokens.length) {
-    // Set aTokenAndRatesDeployer as temporal admin
-<<<<<<< HEAD
-    await waitForTx(await aclManager.addPoolAdmin(atokenAndRatesDeployer.address));
-=======
-    await waitForTx(await addressProvider.setPoolAdmin(reservesSetupHelper.address));
->>>>>>> d8942c1d
+    // Add reservesSetupHelper as temporal admin
+    await waitForTx(await aclManager.addPoolAdmin(reservesSetupHelper.address));
 
     // Deploy init per chunks
     const enableChunks = 20;
@@ -344,7 +333,7 @@
       );
       console.log(`  - Init for: ${chunkedSymbols[chunkIndex].join(', ')}`);
     }
-    // Set deployer back as admin
-    await waitForTx(await aclManager.removePoolAdmin(atokenAndRatesDeployer.address));
+    // Remove reservesSetupHelper from pool admins
+    await waitForTx(await aclManager.removePoolAdmin(reservesSetupHelper.address));
   }
 };