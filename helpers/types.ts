--- conflicted
+++ resolved
@@ -163,13 +163,10 @@
   PC_FLASHLOAN_PREMIUMS_MISMATCH = '95',
   PC_FLASHLOAN_PREMIUM_INVALID = '96',
   RC_INVALID_LIQUIDATION_PROTOCOL_FEE = '97',
-<<<<<<< HEAD
-  P_CALLER_NOT_BRIDGE = '98',
-  RC_INVALID_UNBACKED_MINT_CAP = '99',
-  VL_UNBACKED_MINT_CAP_EXCEEDED = '100',
-=======
   HLP_UINT128_OVERFLOW = '98',
->>>>>>> d8942c1d
+  P_CALLER_NOT_BRIDGE = '99',
+  RC_INVALID_UNBACKED_MINT_CAP = '100',
+  VL_UNBACKED_MINT_CAP_EXCEEDED = '101',
 
   // old
 
