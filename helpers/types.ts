--- conflicted
+++ resolved
@@ -156,11 +156,8 @@
   ASSET_NOT_LISTED = '83', // 'Asset is not listed'
   INVALID_OPTIMAL_USAGE_RATIO = '84', // 'Invalid optimal usage ratio'
   INVALID_OPTIMAL_STABLE_TO_TOTAL_DEBT_RATIO = '85', // 'Invalid optimal stable to total debt ratio'
-<<<<<<< HEAD
-  ADDRESSES_PROVIDER_ALREADY_ADDED = '86', // 'Reserve has already been added to reserve list'
-=======
   UNDERLYING_CANNOT_BE_RESCUED = '86', // 'The underlying asset cannot be rescued'
->>>>>>> 5ea9ad89
+  ADDRESSES_PROVIDER_ALREADY_ADDED = '87', // 'Reserve has already been added to reserve list'
 
   // SafeCast
   SAFECAST_UINT128_OVERFLOW = "SafeCast: value doesn't fit in 128 bits",
