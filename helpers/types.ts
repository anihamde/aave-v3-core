--- conflicted
+++ resolved
@@ -71,107 +71,6 @@
  * Error messages
  */
 export enum ProtocolErrors {
-<<<<<<< HEAD
-  //common errors
-  CALLER_NOT_POOL_ADMIN = '33', // 'The caller must be the pool admin'
-
-  //contract specific errors
-  VL_INVALID_AMOUNT = '1', // 'Amount must be greater than 0'
-  VL_NO_ACTIVE_RESERVE = '2', // 'Action requires an active reserve'
-  VL_RESERVE_FROZEN = '3', // 'Action requires an unfrozen reserve'
-  VL_CURRENT_AVAILABLE_LIQUIDITY_NOT_ENOUGH = '4', // 'The current liquidity is not enough'
-  VL_NOT_ENOUGH_AVAILABLE_USER_BALANCE = '5', // 'User cannot withdraw more than the available balance'
-  VL_BORROWING_NOT_ENABLED = '7', // 'Borrowing is not enabled'
-  VL_INVALID_INTEREST_RATE_MODE_SELECTED = '8', // 'Invalid interest rate mode selected'
-  VL_COLLATERAL_BALANCE_IS_0 = '9', // 'The collateral balance is 0'
-  VL_HEALTH_FACTOR_LOWER_THAN_LIQUIDATION_THRESHOLD = '10', // 'Health factor is lesser than the liquidation threshold'
-  VL_COLLATERAL_CANNOT_COVER_NEW_BORROW = '11', // 'There is not enough collateral to cover a new borrow'
-  VL_STABLE_BORROWING_NOT_ENABLED = '12', // stable borrowing not enabled
-  VL_COLLATERAL_SAME_AS_BORROWING_CURRENCY = '13', // collateral is (mostly) the same currency that is being borrowed
-  VL_AMOUNT_BIGGER_THAN_MAX_LOAN_SIZE_STABLE = '14', // 'The requested amount is greater than the max loan size in stable rate mode
-  VL_NO_DEBT_OF_SELECTED_TYPE = '15', // 'for repayment of stable debt, the user needs to have stable debt, otherwise, he needs to have variable debt'
-  VL_NO_EXPLICIT_AMOUNT_TO_REPAY_ON_BEHALF = '16', // 'To repay on behalf of an user an explicit amount to repay is needed'
-  VL_NO_STABLE_RATE_LOAN_IN_RESERVE = '17', // 'User does not have a stable rate loan in progress on this reserve'
-  VL_NO_VARIABLE_RATE_LOAN_IN_RESERVE = '18', // 'User does not have a variable rate loan in progress on this reserve'
-  VL_UNDERLYING_BALANCE_NOT_GREATER_THAN_0 = '19', // 'The underlying balance needs to be greater than 0'
-  VL_SUPPLIED_ASSETS_ALREADY_IN_USE = '20', // 'User supplied assets are already being used as collateral'
-  P_NOT_ENOUGH_STABLE_BORROW_BALANCE = '21', // 'User does not have any stable rate loan for this reserve'
-  P_INTEREST_RATE_REBALANCE_CONDITIONS_NOT_MET = '22', // 'Interest rate rebalance conditions were not met'
-  P_LIQUIDATION_CALL_FAILED = '23', // 'Liquidation call failed'
-  P_NOT_ENOUGH_LIQUIDITY_TO_BORROW = '24', // 'There is not enough liquidity available to borrow'
-  P_REQUESTED_AMOUNT_TOO_SMALL = '25', // 'The requested amount is too small for a FlashLoan.'
-  P_INCONSISTENT_PROTOCOL_ACTUAL_BALANCE = '26', // 'The actual balance of the protocol is inconsistent'
-  P_CALLER_NOT_POOL_CONFIGURATOR = '27', // 'The caller is not the pool configurator'
-  P_INCONSISTENT_FLASHLOAN_PARAMS = '28',
-  CT_CALLER_MUST_BE_POOL = '29', // 'The caller of this function must be a pool'
-  CT_CANNOT_GIVE_ALLOWANCE_TO_HIMSELF = '30', // 'User cannot give allowance to himself'
-  CT_TRANSFER_AMOUNT_NOT_GT_0 = '31', // 'Transferred amount needs to be greater than zero'
-  RL_RESERVE_ALREADY_INITIALIZED = '32', // 'Reserve has already been initialized'
-  PC_RESERVE_LIQUIDITY_NOT_0 = '34', // 'The liquidity of the reserve needs to be 0'
-  PC_INVALID_ATOKEN_POOL_ADDRESS = '35', // 'The liquidity of the reserve needs to be 0'
-  PC_INVALID_STABLE_DEBT_TOKEN_POOL_ADDRESS = '36', // 'The liquidity of the reserve needs to be 0'
-  PC_INVALID_VARIABLE_DEBT_TOKEN_POOL_ADDRESS = '37', // 'The liquidity of the reserve needs to be 0'
-  PC_INVALID_STABLE_DEBT_TOKEN_UNDERLYING_ADDRESS = '38', // 'The liquidity of the reserve needs to be 0'
-  PC_INVALID_VARIABLE_DEBT_TOKEN_UNDERLYING_ADDRESS = '39', // 'The liquidity of the reserve needs to be 0'
-  PC_INVALID_ADDRESSES_PROVIDER_ID = '40', // 'The liquidity of the reserve needs to be 0'
-  PC_CALLER_NOT_EMERGENCY_ADMIN = '76', // 'The caller must be the emergencya admin'
-  PAPR_PROVIDER_NOT_REGISTERED = '41', // 'Provider is not registered'
-  VL_HEALTH_FACTOR_NOT_BELOW_THRESHOLD = '42', // 'Health factor is not below the threshold'
-  VL_COLLATERAL_CANNOT_BE_LIQUIDATED = '43', // 'The collateral chosen cannot be liquidated'
-  VL_SPECIFIED_CURRENCY_NOT_BORROWED_BY_USER = '44', // 'User did not borrow the specified currency'
-  VL_NOT_ENOUGH_LIQUIDITY_TO_LIQUIDATE = '45', // "There isn't enough liquidity available to liquidate"
-  P_INVALID_FLASHLOAN_MODE = '47', //Invalid flashloan mode selected
-  MATH_MULTIPLICATION_OVERFLOW = '48',
-  MATH_ADDITION_OVERFLOW = '49',
-  MATH_DIVISION_BY_ZERO = '50',
-  CT_INVALID_MINT_AMOUNT = '56', //invalid amount to mint
-  CT_INVALID_BURN_AMOUNT = '58', //invalid amount to burn
-  P_REENTRANCY_NOT_ALLOWED = '62',
-  P_CALLER_MUST_BE_AN_ATOKEN = '63',
-  P_IS_PAUSED = '64', // 'Pool is paused'
-  P_NO_MORE_RESERVES_ALLOWED = '65',
-  P_INVALID_FLASH_LOAN_EXECUTOR_RETURN = '66',
-  P_NOT_CONTRACT = '78',
-  RC_INVALID_LTV = '67',
-  RC_INVALID_LIQ_THRESHOLD = '68',
-  RC_INVALID_LIQ_BONUS = '69',
-  RC_INVALID_DECIMALS = '70',
-  RC_INVALID_RESERVE_FACTOR = '71',
-  PAPR_INVALID_ADDRESSES_PROVIDER_ID = '72',
-  VL_INCONSISTENT_FLASHLOAN_PARAMS = '73',
-  SDT_STABLE_DEBT_OVERFLOW = '79',
-  VL_BORROW_CAP_EXCEEDED = '81',
-  RC_INVALID_BORROW_CAP = '82',
-  VL_SUPPLY_CAP_EXCEEDED = '83',
-  RC_INVALID_SUPPLY_CAP = '84',
-  PC_INVALID_CONFIGURATION = '75',
-  PC_CALLER_NOT_EMERGENCY_OR_POOL_ADMIN = '85',
-  VL_RESERVE_PAUSED = '86',
-  PC_CALLER_NOT_RISK_OR_POOL_ADMIN = '87',
-  RL_ATOKEN_SUPPLY_NOT_ZERO = '88',
-  RL_STABLE_DEBT_NOT_ZERO = '89',
-  RL_VARIABLE_DEBT_SUPPLY_NOT_ZERO = '90',
-  VL_LTV_VALIDATION_FAILED = '93',
-  VL_SAME_BLOCK_BORROW_REPAY = '94',
-  PC_FLASHLOAN_PREMIUMS_MISMATCH = '95',
-  PC_FLASHLOAN_PREMIUM_INVALID = '96',
-  RC_INVALID_LIQUIDATION_PROTOCOL_FEE = '97',
-  RC_INVALID_EMODE_CATEGORY = '98',
-  VL_INCONSISTENT_EMODE_CATEGORY = '99',
-  HLP_UINT128_OVERFLOW = '100',
-  PC_CALLER_NOT_ASSET_LISTING_OR_POOL_ADMIN = '101',
-  P_CALLER_NOT_BRIDGE = '102',
-  RC_INVALID_UNBACKED_MINT_CAP = '103',
-  VL_UNBACKED_MINT_CAP_EXCEEDED = '104',
-  VL_PRICE_ORACLE_SENTINEL_CHECK_FAILED = '105',
-  RC_INVALID_DEBT_CEILING = '106',
-  VL_ASSET_NOT_BORROWABLE_IN_ISOLATION = '107',
-  VL_DEBT_CEILING_CROSSED = '108',
-  SL_USER_IN_ISOLATION_MODE = '109',
-  PC_BRIDGE_PROTOCOL_FEE_INVALID = '110',
-  ASSET_NOT_LISTED = '111',
-  ZERO_ADDRESS_NOT_VALID = '112',
-=======
   CALLER_NOT_POOL_ADMIN = '1', // 'The caller of the function is not a pool admin'
   CALLER_NOT_EMERGENCY_ADMIN = '2', // 'The caller of the function is not an emergency admin'
   CALLER_NOT_POOL_OR_EMERGENCY_ADMIN = '3', // 'The caller of the function is not a pool or emergency admin'
@@ -254,6 +153,7 @@
   INVALID_SIGNATURE = '80', // 'Invalid signature'
   OPERATION_NOT_SUPPORTED = '81', // 'Operation not supported'
   DEBT_CEILING_NOT_ZERO = '82', // 'Debt ceiling is not zero'
+  ASSET_NOT_LISTED = '83',
 
   // SafeCast
   SAFECAST_UINT128_OVERFLOW = "SafeCast: value doesn't fit in 128 bits",
@@ -263,7 +163,6 @@
 
   // ERC20
   ERC20_TRANSFER_AMOUNT_EXCEEDS_BALANCE = 'ERC20: transfer amount exceeds balance',
->>>>>>> e61d0ba6
 
   // old
 
