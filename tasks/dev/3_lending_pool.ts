import { task } from 'hardhat/config';
import {
  deployATokensAndRatesHelper,
  deployLendingPool,
  deployPoolConfigurator,
  deployStableAndVariableTokensHelper,
} from '../../helpers/contracts-deployments';
import { eContractid } from '../../helpers/types';
import { waitForTx } from '../../helpers/misc-utils';
import {
  getPoolAddressesProvider,
  getLendingPool,
  getPoolConfiguratorProxy,
} from '../../helpers/contracts-getters';
import { insertContractAddressInDb } from '../../helpers/contracts-helpers';

task('dev:deploy-pool', 'Deploy pool for dev enviroment')
  .addFlag('verify', 'Verify contracts at Etherscan')
  .setAction(async ({ verify }, localBRE) => {
    await localBRE.run('set-DRE');

    const addressesProvider = await getPoolAddressesProvider();

    const poolImpl = await deployLendingPool(verify);

    // Set pool impl to Address Provider
    await waitForTx(await addressesProvider.setLendingPoolImpl(poolImpl.address));

    const address = await addressesProvider.getLendingPool();
    const poolProxy = await getLendingPool(address);

    await insertContractAddressInDb(eContractid.Pool, poolProxy.address);

    const poolConfiguratorImpl = await deployPoolConfigurator(verify);

    // Set pool conf impl to Address Provider
    await waitForTx(
      await addressesProvider.setLendingPoolConfiguratorImpl(poolConfiguratorImpl.address)
    );

    const poolConfiguratorProxy = await getPoolConfiguratorProxy(
      await addressesProvider.getLendingPoolConfigurator()
    );
    await insertContractAddressInDb(
      eContractid.PoolConfigurator,
      poolConfiguratorProxy.address
    );

    // Deploy deployment helpers
    await deployStableAndVariableTokensHelper(
      [poolProxy.address, addressesProvider.address],
      verify
    );
    await deployATokensAndRatesHelper(
<<<<<<< HEAD
      [poolProxy.address, addressesProvider.address, lendingPoolConfiguratorProxy.address],
=======
      [lendingPoolProxy.address, addressesProvider.address, poolConfiguratorProxy.address],
>>>>>>> 8852c8f3
      verify
    );
  });<|MERGE_RESOLUTION|>--- conflicted
+++ resolved
@@ -52,11 +52,7 @@
       verify
     );
     await deployATokensAndRatesHelper(
-<<<<<<< HEAD
       [poolProxy.address, addressesProvider.address, lendingPoolConfiguratorProxy.address],
-=======
-      [lendingPoolProxy.address, addressesProvider.address, poolConfiguratorProxy.address],
->>>>>>> 8852c8f3
       verify
     );
   });