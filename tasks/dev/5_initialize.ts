import { task } from 'hardhat/config';
import {
  deployPoolCollateralManager,
  deployMockFlashLoanReceiver,
  deployWalletBalancerProvider,
  deployAaveProtocolDataProvider,
} from '../../helpers/contracts-deployments';
import { getParamPerNetwork } from '../../helpers/contracts-helpers';
import { eNetwork } from '../../helpers/types';
import {
  ConfigNames,
  getReservesConfigByPool,
  getTreasuryAddress,
  loadPoolConfig,
} from '../../helpers/configuration';

import { tEthereumAddress, AavePools, eContractid } from '../../helpers/types';
import { waitForTx, filterMapBy, notFalsyOrZeroAddress } from '../../helpers/misc-utils';
import { configureReservesByHelper, initReservesByHelper } from '../../helpers/init-helpers';
import { getAllTokenAddresses } from '../../helpers/mock-helpers';
import { ZERO_ADDRESS } from '../../helpers/constants';
import {
  getAllMockedTokens,
<<<<<<< HEAD
  getLendingPoolAddressesProvider,
=======
  getPoolAddressesProvider,
  getWETHGateway,
>>>>>>> 6e299a4a
} from '../../helpers/contracts-getters';
import { insertContractAddressInDb } from '../../helpers/contracts-helpers';

task('dev:initialize-pool', 'Initialize pool configuration.')
  .addFlag('verify', 'Verify contracts at Etherscan')
  .addParam('pool', `Pool name to retrieve configuration, supported: ${Object.values(ConfigNames)}`)
  .setAction(async ({ verify, pool }, localBRE) => {
    await localBRE.run('set-DRE');
    const network = <eNetwork>localBRE.network.name;
    const poolConfig = loadPoolConfig(pool);
    const {
      ATokenNamePrefix,
      StableDebtTokenNamePrefix,
      VariableDebtTokenNamePrefix,
      SymbolPrefix,
    } = poolConfig;
    const mockTokens = await getAllMockedTokens();
    const allTokenAddresses = getAllTokenAddresses(mockTokens);

    const addressesProvider = await getPoolAddressesProvider();

    const protoPoolReservesAddresses = <{ [symbol: string]: tEthereumAddress }>(
      filterMapBy(allTokenAddresses, (key: string) => !key.includes('UNI_'))
    );

    const testHelpers = await deployAaveProtocolDataProvider(addressesProvider.address, verify);

    const reservesParams = getReservesConfigByPool(AavePools.proto);

    const admin = await addressesProvider.getPoolAdmin();

    const treasuryAddress = await getTreasuryAddress(poolConfig);

    await initReservesByHelper(
      reservesParams,
      protoPoolReservesAddresses,
      ATokenNamePrefix,
      StableDebtTokenNamePrefix,
      VariableDebtTokenNamePrefix,
      SymbolPrefix,
      admin,
      treasuryAddress,
      ZERO_ADDRESS,
      verify
    );
    await configureReservesByHelper(reservesParams, protoPoolReservesAddresses, testHelpers, admin);

    const collateralManager = await deployPoolCollateralManager(verify);
    await waitForTx(await addressesProvider.setPoolCollateralManager(collateralManager.address));

    const mockFlashLoanReceiver = await deployMockFlashLoanReceiver(
      addressesProvider.address,
      verify
    );
    await insertContractAddressInDb(
      eContractid.MockFlashLoanReceiver,
      mockFlashLoanReceiver.address
    );

    await deployWalletBalancerProvider(verify);

    await insertContractAddressInDb(eContractid.AaveProtocolDataProvider, testHelpers.address);
<<<<<<< HEAD
=======

    const poolAddress = await addressesProvider.getPool();

    let gateway = getParamPerNetwork(WethGateway, network);
    if (!notFalsyOrZeroAddress(gateway)) {
      gateway = (await getWETHGateway()).address;
    }
    await authorizeWETHGateway(gateway, poolAddress);
>>>>>>> 6e299a4a
  });<|MERGE_RESOLUTION|>--- conflicted
+++ resolved
@@ -19,15 +19,7 @@
 import { configureReservesByHelper, initReservesByHelper } from '../../helpers/init-helpers';
 import { getAllTokenAddresses } from '../../helpers/mock-helpers';
 import { ZERO_ADDRESS } from '../../helpers/constants';
-import {
-  getAllMockedTokens,
-<<<<<<< HEAD
-  getLendingPoolAddressesProvider,
-=======
-  getPoolAddressesProvider,
-  getWETHGateway,
->>>>>>> 6e299a4a
-} from '../../helpers/contracts-getters';
+import { getAllMockedTokens, getPoolAddressesProvider } from '../../helpers/contracts-getters';
 import { insertContractAddressInDb } from '../../helpers/contracts-helpers';
 
 task('dev:initialize-pool', 'Initialize pool configuration.')
@@ -89,15 +81,4 @@
     await deployWalletBalancerProvider(verify);
 
     await insertContractAddressInDb(eContractid.AaveProtocolDataProvider, testHelpers.address);
-<<<<<<< HEAD
-=======
-
-    const poolAddress = await addressesProvider.getPool();
-
-    let gateway = getParamPerNetwork(WethGateway, network);
-    if (!notFalsyOrZeroAddress(gateway)) {
-      gateway = (await getWETHGateway()).address;
-    }
-    await authorizeWETHGateway(gateway, poolAddress);
->>>>>>> 6e299a4a
   });