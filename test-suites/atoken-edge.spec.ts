--- conflicted
+++ resolved
@@ -1,10 +1,6 @@
 import { expect } from 'chai';
 import { utils } from 'ethers';
-<<<<<<< HEAD
-import { DRE, evmRevert, evmSnapshot, impersonateAccountsHardhat } from '../helpers/misc-utils';
-=======
 import { impersonateAccountsHardhat } from '../helpers/misc-utils';
->>>>>>> 18bcae8d
 import { MAX_UINT_AMOUNT, ZERO_ADDRESS } from '../helpers/constants';
 import { convertToCurrencyDecimals } from '../helpers/contracts-helpers';
 import { ProtocolErrors } from '../helpers/types';
