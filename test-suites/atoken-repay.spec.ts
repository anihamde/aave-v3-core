--- conflicted
+++ resolved
@@ -16,11 +16,7 @@
 import './helpers/utils/wadraymath';
 
 makeSuite('AToken: Repay', (testEnv: TestEnv) => {
-<<<<<<< HEAD
-  let snapFresh: string;
-=======
   let snapShot: string;
->>>>>>> 73073b47
 
   before('User 0 deposits 100 DAI, user 1 deposits 1 WETH, borrows 50 DAI', async () => {
     const {
