--- conflicted
+++ resolved
@@ -1,14 +1,4 @@
 const { expect } = require('chai');
-<<<<<<< HEAD
-import { BigNumber, utils } from 'ethers';
-import { ReserveData, UserReserveData } from './helpers/utils/interfaces';
-import { ProtocolErrors, RateMode } from '../helpers/types';
-import { MAX_UINT_AMOUNT, ZERO_ADDRESS } from '../helpers/constants';
-import { TestEnv, makeSuite } from './helpers/make-suite';
-import './helpers/utils/wadraymath';
-import { increaseTime } from '@aave/deploy-v3';
-import { parseEther } from '@ethersproject/units';
-=======
 import { utils, BigNumber } from 'ethers';
 import { ReserveData, UserReserveData } from './helpers/utils/interfaces';
 import { ProtocolErrors, RateMode } from '../helpers/types';
@@ -31,7 +21,6 @@
   calcExpectedReserveDataAfterMintUnbacked,
   configuration as calculationsConfiguration,
 } from './helpers/utils/calculations';
->>>>>>> bbcac451
 
 const expectEqual = (
   actual: UserReserveData | ReserveData,
@@ -291,7 +280,6 @@
     expect(reserveData.isolationModeTotalDebt).to.be.eq('0');
   });
 
-<<<<<<< HEAD
   it('Perform liquidation of isolation mode asset', async () => {
     // We need to look at how the user getting liquidated was positioned. If the asset is isolation mode, then it needs to impact that as well
     const {
@@ -336,7 +324,7 @@
 
     const userGlobalData = await pool.getUserAccountData(borrower.address);
 
-    expect(userGlobalData.healthFactor).to.be.lt(parseEther('1'));
+    expect(userGlobalData.healthFactor).to.be.lt(utils.parseEther('1'));
 
     const isolationModeTotalDebtBefore = (await pool.getReserveData(aave.address))
       .isolationModeTotalDebt;
@@ -352,7 +340,8 @@
     );
 
     expect(isolationModeTotalDebtAfter).to.be.eq(expectedAmountAfter);
-=======
+  });
+
   it('User 5 supplies weth and dai. User 6 supplies AAVE and transfers to User 5', async () => {
     const { weth, dai, aave, aAave, users, pool, helpersContract } = testEnv;
 
@@ -424,6 +413,5 @@
     // confirm the newly received aave tokens (in isolation mode) cannot be used as collateral
     const userData = await helpersContract.getUserReserveData(aave.address, users[5].address);
     expect(userData.usageAsCollateralEnabled).to.be.eq(false);
->>>>>>> bbcac451
   });
 });