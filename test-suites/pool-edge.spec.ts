import { expect } from 'chai';
import { BigNumberish, utils } from 'ethers';
import { impersonateAccountsHardhat } from '../helpers/misc-utils';
import { ZERO_ADDRESS } from '../helpers/constants';
import { deployMintableERC20 } from '@aave/deploy-v3/dist/helpers/contract-deployments';
import { ProtocolErrors } from '../helpers/types';
<<<<<<< HEAD
=======
import { MockPoolInherited__factory } from '../types/factories/MockPoolInherited__factory';
>>>>>>> 4a50b195
import { getFirstSigner } from '@aave/deploy-v3/dist/helpers/utilities/tx';
import { topUpNonPayableWithEther } from './helpers/utils/funds';
import { makeSuite, TestEnv } from './helpers/make-suite';
import { HardhatRuntimeEnvironment } from 'hardhat/types';
<<<<<<< HEAD
import {
  evmSnapshot,
  evmRevert,
  StableDebtToken__factory,
  VariableDebtToken__factory,
  AToken__factory,
  getFlashLoanLogic,
  getBridgeLogic,
  getSupplyLogic,
  getBorrowLogic,
  getLiquidationLogic,
  getEModeLogic,
  MockPoolInherited__factory,
} from '@aave/deploy-v3';
import { MockReserveInterestRateStrategy__factory } from '../types';
=======
import { evmRevert, evmSnapshot, Pool__factory } from '@aave/deploy-v3';
>>>>>>> 4a50b195

declare var hre: HardhatRuntimeEnvironment;

makeSuite('Pool: Edge cases', (testEnv: TestEnv) => {
  const {
    P_NO_MORE_RESERVES_ALLOWED,
    P_CALLER_MUST_BE_AN_ATOKEN,
    P_NOT_CONTRACT,
    P_CALLER_NOT_POOL_CONFIGURATOR,
    RL_RESERVE_ALREADY_INITIALIZED,
    PC_INVALID_CONFIGURATION,
  } = ProtocolErrors;

  const MAX_STABLE_RATE_BORROW_SIZE_PERCENT = '2500';
  const MAX_NUMBER_RESERVES = '128';

<<<<<<< HEAD
  let snap: string;

  beforeEach(async () => {
    snap = await evmSnapshot();
  });

  afterEach(async () => {
=======
  it('Initialize fresh deployment with incorrect addresses provider (revert expected)', async () => {
    const {
      addressesProvider,
      users: [user_deployer],
    } = testEnv;
    const { deployer } = await hre.getNamedAccounts();
    const snap = await evmSnapshot();

    const supplyLibraryArtifact = await hre.deployments.get('SupplyLogic');
    const borrowLibraryArtifact = await hre.deployments.get('BorrowLogic');
    const liquidationLibraryArtifact = await hre.deployments.get('LiquidationLogic');
    const eModeLibraryArtifact = await hre.deployments.get('EModeLogic');
    const bridgeLibraryArtifact = await hre.deployments.get('BridgeLogic');
    const flashLoanLogicArtifact = await hre.deployments.get('FlashLoanLogic');

    const NEW_POOL_IMPL_ARTIFACT = await hre.deployments.deploy('Pool', {
      contract: 'Pool',
      from: deployer,
      args: [addressesProvider.address],
      libraries: {
        SupplyLogic: supplyLibraryArtifact.address,
        BorrowLogic: borrowLibraryArtifact.address,
        LiquidationLogic: liquidationLibraryArtifact.address,
        EModeLogic: eModeLibraryArtifact.address,
        BridgeLogic: bridgeLibraryArtifact.address,
        FlashLoanLogic: flashLoanLogicArtifact.address,
      },
      log: false,
    });

    const freshPool = Pool__factory.connect(NEW_POOL_IMPL_ARTIFACT.address, user_deployer.signer);

    await expect(freshPool.initialize(user_deployer.address)).to.be.revertedWith(
      PC_INVALID_CONFIGURATION
    );

>>>>>>> 4a50b195
    await evmRevert(snap);
  });

  it('Check initialization', async () => {
    const { pool } = testEnv;

    expect(await pool.MAX_STABLE_RATE_BORROW_SIZE_PERCENT()).to.be.eq(
      MAX_STABLE_RATE_BORROW_SIZE_PERCENT
    );
    expect(await pool.MAX_NUMBER_RESERVES()).to.be.eq(MAX_NUMBER_RESERVES);
  });

  it('Tries to initialize a reserve as non PoolConfigurator (revert expected)', async () => {
    const { pool, users, dai, helpersContract } = testEnv;

    const config = await helpersContract.getReserveTokensAddresses(dai.address);

    await expect(
      pool
        .connect(users[0].signer)
        .initReserve(
          dai.address,
          config.aTokenAddress,
          config.stableDebtTokenAddress,
          config.variableDebtTokenAddress,
          ZERO_ADDRESS
        )
    ).to.be.revertedWith(P_CALLER_NOT_POOL_CONFIGURATOR);
  });

  it('Call `mintToTreasury()` on a pool with an inactive reserve', async () => {
    const { pool, poolAdmin, dai, users, configurator } = testEnv;

    // Deactivate reserve
    expect(await configurator.connect(poolAdmin.signer).deactivateReserve(dai.address));

    // MintToTreasury
    expect(await pool.connect(users[0].signer).mintToTreasury([dai.address]));
  });

  it('Tries to call `finalizeTransfer()` by a non-aToken address (revert expected)', async () => {
    const { pool, dai, users } = testEnv;

    await expect(
      pool
        .connect(users[0].signer)
        .finalizeTransfer(dai.address, users[0].address, users[1].address, 0, 0, 0)
    ).to.be.revertedWith(P_CALLER_MUST_BE_AN_ATOKEN);
  });

  it('Tries to call `initReserve()` with an EOA as reserve (revert expected)', async () => {
    const { pool, deployer, users, configurator } = testEnv;

    // Impersonate PoolConfigurator
    await topUpNonPayableWithEther(deployer.signer, [configurator.address], utils.parseEther('1'));
    await impersonateAccountsHardhat([configurator.address]);
    const configSigner = await hre.ethers.getSigner(configurator.address);

    await expect(
      pool
        .connect(configSigner)
        .initReserve(users[0].address, ZERO_ADDRESS, ZERO_ADDRESS, ZERO_ADDRESS, ZERO_ADDRESS)
    ).to.be.revertedWith(P_NOT_CONTRACT);
  });

  it('PoolConfigurator updates the ReserveInterestRateStrategy address', async () => {
    const { pool, deployer, dai, configurator } = testEnv;

    // Impersonate PoolConfigurator
    await topUpNonPayableWithEther(deployer.signer, [configurator.address], utils.parseEther('1'));
    await impersonateAccountsHardhat([configurator.address]);
    const configSigner = await hre.ethers.getSigner(configurator.address);

    expect(
      await pool
        .connect(configSigner)
        .setReserveInterestRateStrategyAddress(dai.address, ZERO_ADDRESS)
    );

    const config = await pool.getReserveData(dai.address);
    expect(config.interestRateStrategyAddress).to.be.eq(ZERO_ADDRESS);
  });

  it('Initialize an already initialized reserve. ReserveLogic `init` where aTokenAddress != ZERO_ADDRESS (revert expected)', async () => {
    const { pool, dai, deployer, configurator } = testEnv;

    // Impersonate PoolConfigurator
    await topUpNonPayableWithEther(deployer.signer, [configurator.address], utils.parseEther('1'));
    await impersonateAccountsHardhat([configurator.address]);
    const configSigner = await hre.ethers.getSigner(configurator.address);

    const config = await pool.getReserveData(dai.address);

    await expect(
      pool.connect(configSigner).initReserve(
        dai.address,
        config.aTokenAddress, // just need a non-used reserve token
        config.stableDebtTokenAddress,
        config.variableDebtTokenAddress,
        ZERO_ADDRESS
      )
    ).to.be.revertedWith(RL_RESERVE_ALREADY_INITIALIZED);
  });

  it('Init reserve with ZERO_ADDRESS as aToken twice, to enter `_addReserveToList()` already added (revert expected)', async () => {
    /**
     * To get into this case, we need to init a reserve with `aTokenAddress = address(0)` twice.
     * `_addReserveToList()` is called from `initReserve`. However, in `initReserve` we run `init` before the `_addReserveToList()`,
     * and in `init` we are checking if `aTokenAddress == address(0)`, so to bypass that we need this odd init.
     */
    const { pool, dai, deployer, configurator } = testEnv;

    // Impersonate PoolConfigurator
    await topUpNonPayableWithEther(deployer.signer, [configurator.address], utils.parseEther('1'));
    await impersonateAccountsHardhat([configurator.address]);
    const configSigner = await hre.ethers.getSigner(configurator.address);

    const config = await pool.getReserveData(dai.address);

    const poolListBefore = await pool.getReservesList();

    expect(
      await pool
        .connect(configSigner)
        .initReserve(
          config.aTokenAddress,
          ZERO_ADDRESS,
          config.stableDebtTokenAddress,
          config.variableDebtTokenAddress,
          ZERO_ADDRESS
        )
    );
    const poolListMid = await pool.getReservesList();
    expect(poolListBefore.length + 1).to.be.eq(poolListMid.length);

    // Add it again.
    await expect(
      pool
        .connect(configSigner)
        .initReserve(
          config.aTokenAddress,
          ZERO_ADDRESS,
          config.stableDebtTokenAddress,
          config.variableDebtTokenAddress,
          ZERO_ADDRESS
        )
    ).to.be.revertedWith(RL_RESERVE_ALREADY_INITIALIZED);
    const poolListAfter = await pool.getReservesList();
    expect(poolListAfter.length).to.be.eq(poolListMid.length);
  });

  it('Initialize reserves until max, then add one more (revert expected)', async () => {
    // Upgrade the Pool to update the maximum number of reserves
    const { addressesProvider, poolAdmin, pool, dai, deployer, configurator } = testEnv;
    const { deployer: deployerName } = await hre.getNamedAccounts();

    // Impersonate the PoolConfigurator
    await topUpNonPayableWithEther(deployer.signer, [configurator.address], utils.parseEther('1'));
    await impersonateAccountsHardhat([configurator.address]);
    const configSigner = await hre.ethers.getSigner(configurator.address);

    // Deploy the mock Pool with a setter of `maxNumberOfReserves`
    const NEW_POOL_IMPL_ARTIFACT = await hre.deployments.deploy('MockPoolInherited', {
      contract: 'MockPoolInherited',
      from: deployerName,
      args: [addressesProvider.address],
      libraries: {
        SupplyLogic: (await hre.deployments.get('SupplyLogic')).address,
        BorrowLogic: (await hre.deployments.get('BorrowLogic')).address,
        LiquidationLogic: (await hre.deployments.get('LiquidationLogic')).address,
        EModeLogic: (await hre.deployments.get('EModeLogic')).address,
        BridgeLogic: (await hre.deployments.get('BridgeLogic')).address,
        FlashLoanLogic: (await hre.deployments.get('FlashLoanLogic')).address,
      },
      log: false,
    });

    const mockPoolImpl = MockPoolInherited__factory.connect(
      NEW_POOL_IMPL_ARTIFACT.address,
      deployer.signer
    );
    //const mockPoolImpl = await deployMockPoolInherited();
    // Upgrade the Pool
    expect(await addressesProvider.connect(poolAdmin.signer).setPoolImpl(mockPoolImpl.address))
      .to.emit(addressesProvider, 'PoolUpdated')
      .withArgs(mockPoolImpl.address);

    // Get the Pool instance
    const mockPoolAddress = await addressesProvider.getPool();
    const mockPool = await MockPoolInherited__factory.connect(
      mockPoolAddress,
      await getFirstSigner()
    );

    // Get the current number of reserves
    const numberOfReserves = (await mockPool.getReservesList()).length;

    // Set the limit
    expect(await mockPool.setMaxNumberOfReserves(numberOfReserves));
    expect(await mockPool.MAX_NUMBER_RESERVES()).to.be.eq(numberOfReserves);

    const freshContract = await deployMintableERC20(['MOCK', 'MOCK', '18']);
    const config = await pool.getReserveData(dai.address);
    await expect(
      pool.connect(configSigner).initReserve(
        freshContract.address, // just need a non-used reserve token
        ZERO_ADDRESS,
        config.stableDebtTokenAddress,
        config.variableDebtTokenAddress,
        ZERO_ADDRESS
      )
    ).to.be.revertedWith(P_NO_MORE_RESERVES_ALLOWED);
  });

  it('Add asset after multiple drops', async () => {
    /**
     * 1. Init assets (done through setup so get this for free)
     * 2. Drop some reserves
     * 3. Init a new asset.
     * Intended behaviour new asset is inserted into one of the available spots in
     */
    const { configurator, pool, poolAdmin, addressesProvider } = testEnv;

    const reservesListBefore = await pool.connect(configurator.signer).getReservesList();

    // Remove first 2 assets that has no borrows
    let dropped = 0;
    for (let i = 0; i < reservesListBefore.length; i++) {
      if (dropped == 2) {
        break;
      }
      const reserveAsset = reservesListBefore[i];
      const assetData = await pool.getReserveData(reserveAsset);

      if (
        assetData.currentLiquidityRate.eq(0) &&
        assetData.currentStableBorrowRate.eq(0) &&
        assetData.currentVariableBorrowRate.eq(0)
      ) {
        await configurator.connect(poolAdmin.signer).dropReserve(reserveAsset);
        dropped++;
      }
    }

    const reservesListAfterDrop = await pool.connect(configurator.signer).getReservesList();
    expect(reservesListAfterDrop.length).to.be.eq(reservesListBefore.length - 2);

    // Deploy new token and implementations
    const mockToken = await deployMintableERC20(['MOCK', 'MOCK', '18']);
    const stableDebtTokenImplementation = await new StableDebtToken__factory(
      await getFirstSigner()
    ).deploy(pool.address);
    const variableDebtTokenImplementation = await new VariableDebtToken__factory(
      await getFirstSigner()
    ).deploy(pool.address);
    const aTokenImplementation = await new AToken__factory(await getFirstSigner()).deploy(
      pool.address
    );
    const mockRateStrategy = await new MockReserveInterestRateStrategy__factory(
      await getFirstSigner()
    ).deploy(addressesProvider.address, 0, 0, 0, 0, 0, 0);

    // Init the reserve
    const initInputParams: {
      aTokenImpl: string;
      stableDebtTokenImpl: string;
      variableDebtTokenImpl: string;
      underlyingAssetDecimals: BigNumberish;
      interestRateStrategyAddress: string;
      underlyingAsset: string;
      treasury: string;
      incentivesController: string;
      underlyingAssetName: string;
      aTokenName: string;
      aTokenSymbol: string;
      variableDebtTokenName: string;
      variableDebtTokenSymbol: string;
      stableDebtTokenName: string;
      stableDebtTokenSymbol: string;
      params: string;
    }[] = [
      {
        aTokenImpl: aTokenImplementation.address,
        stableDebtTokenImpl: stableDebtTokenImplementation.address,
        variableDebtTokenImpl: variableDebtTokenImplementation.address,
        underlyingAssetDecimals: 18,
        interestRateStrategyAddress: mockRateStrategy.address,
        underlyingAsset: mockToken.address,
        treasury: ZERO_ADDRESS,
        incentivesController: ZERO_ADDRESS,
        underlyingAssetName: 'MOCK',
        aTokenName: 'AMOCK',
        aTokenSymbol: 'AMOCK',
        variableDebtTokenName: 'VMOCK',
        variableDebtTokenSymbol: 'VMOCK',
        stableDebtTokenName: 'SMOCK',
        stableDebtTokenSymbol: 'SMOCK',
        params: '0x10',
      },
    ];

    expect(await configurator.connect(poolAdmin.signer).initReserves(initInputParams));
    const reservesListAfterInit = await pool.connect(configurator.signer).getReservesList();

    let occurences = reservesListAfterInit.filter((v) => v == mockToken.address).length;
    expect(occurences).to.be.eq(1, 'Asset has multiple occurrences in the reserves list');

    expect(reservesListAfterInit.length).to.be.eq(
      reservesListAfterDrop.length + 1,
      'Reserves list was increased by more than 1'
    );
  });

  it('Initialize reserves until max-1, then (drop one and add a new) x 2, finally add to hit max', async () => {
    /**
     * 1. Update max number of assets to current number og assets
     * 2. Drop some reserves
     * 3. Init a new asset.
     * Intended behaviour: new asset is inserted into one of the available spots in `_reservesList` and `_reservesCount` kept the same
     */

    // Upgrade the Pool to update the maximum number of reserves
    const { addressesProvider, poolAdmin, pool, dai, deployer, configurator } = testEnv;

    // Impersonate the PoolConfigurator
    await topUpNonPayableWithEther(deployer.signer, [configurator.address], utils.parseEther('1'));
    await impersonateAccountsHardhat([configurator.address]);
    const configSigner = await hre.ethers.getSigner(configurator.address);

    const { deployer: deployerNamed } = await hre.getNamedAccounts();

    const supplyLibraryArtifact = await hre.deployments.get('SupplyLogic');
    const borrowLibraryArtifact = await hre.deployments.get('BorrowLogic');
    const liquidationLibraryArtifact = await hre.deployments.get('LiquidationLogic');
    const eModeLibraryArtifact = await hre.deployments.get('EModeLogic');
    const bridgeLibraryArtifact = await hre.deployments.get('BridgeLogic');
    const flashLoanLogicArtifact = await hre.deployments.get('FlashLoanLogic');

    const mockPoolImpl = await hre.deployments.deploy('Pool', {
      contract: 'MockPoolInherited',
      from: deployerNamed,
      libraries: {
        SupplyLogic: supplyLibraryArtifact.address,
        BorrowLogic: borrowLibraryArtifact.address,
        LiquidationLogic: liquidationLibraryArtifact.address,
        EModeLogic: eModeLibraryArtifact.address,
        BridgeLogic: bridgeLibraryArtifact.address,
        FlashLoanLogic: flashLoanLogicArtifact.address,
      },
      log: false,
    });

    // Upgrade the Pool
    expect(await addressesProvider.connect(poolAdmin.signer).setPoolImpl(mockPoolImpl.address))
      .to.emit(addressesProvider, 'PoolUpdated')
      .withArgs(mockPoolImpl.address);

    // Get the Pool instance
    const mockPoolAddress = await addressesProvider.getPool();
    const mockPool = await MockPoolInherited__factory.connect(
      mockPoolAddress,
      await getFirstSigner()
    );

    // Get the current number of reserves
    let numberOfReserves = (await mockPool.getReservesList()).length;

    // Set the limit
    expect(await mockPool.setMaxNumberOfReserves(numberOfReserves + 1));
    expect(await mockPool.MAX_NUMBER_RESERVES()).to.be.eq(numberOfReserves + 1);

    for (let dropped = 0; dropped < 2; dropped++) {
      const reservesListBefore = await pool.connect(configurator.signer).getReservesList();
      for (let i = 0; i < reservesListBefore.length; i++) {
        const reserveAsset = reservesListBefore[i];
        const assetData = await pool.getReserveData(reserveAsset);

        if (assetData.aTokenAddress == ZERO_ADDRESS) {
          continue;
        }

        if (
          assetData.currentLiquidityRate.eq(0) &&
          assetData.currentStableBorrowRate.eq(0) &&
          assetData.currentVariableBorrowRate.eq(0)
        ) {
          await configurator.connect(poolAdmin.signer).dropReserve(reserveAsset);
          break;
        }
      }

      const reservesListLengthAfterDrop = (await pool.getReservesList()).length;
      expect(reservesListLengthAfterDrop).to.be.eq(reservesListBefore.length - 1);
      expect(reservesListLengthAfterDrop).to.be.lt(await mockPool.MAX_NUMBER_RESERVES());

      const freshContract = await deployMintableERC20(['MOCK', 'MOCK', '18']);
      const config = await pool.getReserveData(dai.address);
      expect(
        await pool.connect(configSigner).initReserve(
          freshContract.address, // just need a non-used reserve token
          ZERO_ADDRESS,
          config.stableDebtTokenAddress,
          config.variableDebtTokenAddress,
          ZERO_ADDRESS
        )
      );
    }

    const freshContract = await deployMintableERC20(['MOCK', 'MOCK', '18']);
    const config = await pool.getReserveData(dai.address);
    expect(
      await pool.connect(configSigner).initReserve(
        freshContract.address, // just need a non-used reserve token
        ZERO_ADDRESS,
        config.stableDebtTokenAddress,
        config.variableDebtTokenAddress,
        ZERO_ADDRESS
      )
    );
    expect((await pool.getReservesList()).length).to.be.eq(await pool.MAX_NUMBER_RESERVES());
  });
});<|MERGE_RESOLUTION|>--- conflicted
+++ resolved
@@ -4,15 +4,11 @@
 import { ZERO_ADDRESS } from '../helpers/constants';
 import { deployMintableERC20 } from '@aave/deploy-v3/dist/helpers/contract-deployments';
 import { ProtocolErrors } from '../helpers/types';
-<<<<<<< HEAD
-=======
 import { MockPoolInherited__factory } from '../types/factories/MockPoolInherited__factory';
->>>>>>> 4a50b195
 import { getFirstSigner } from '@aave/deploy-v3/dist/helpers/utilities/tx';
 import { topUpNonPayableWithEther } from './helpers/utils/funds';
 import { makeSuite, TestEnv } from './helpers/make-suite';
 import { HardhatRuntimeEnvironment } from 'hardhat/types';
-<<<<<<< HEAD
 import {
   evmSnapshot,
   evmRevert,
@@ -25,12 +21,9 @@
   getBorrowLogic,
   getLiquidationLogic,
   getEModeLogic,
-  MockPoolInherited__factory,
 } from '@aave/deploy-v3';
 import { MockReserveInterestRateStrategy__factory } from '../types';
-=======
 import { evmRevert, evmSnapshot, Pool__factory } from '@aave/deploy-v3';
->>>>>>> 4a50b195
 
 declare var hre: HardhatRuntimeEnvironment;
 
@@ -47,7 +40,6 @@
   const MAX_STABLE_RATE_BORROW_SIZE_PERCENT = '2500';
   const MAX_NUMBER_RESERVES = '128';
 
-<<<<<<< HEAD
   let snap: string;
 
   beforeEach(async () => {
@@ -55,7 +47,9 @@
   });
 
   afterEach(async () => {
-=======
+    await evmRevert(snap);
+  });
+
   it('Initialize fresh deployment with incorrect addresses provider (revert expected)', async () => {
     const {
       addressesProvider,
@@ -91,9 +85,6 @@
     await expect(freshPool.initialize(user_deployer.address)).to.be.revertedWith(
       PC_INVALID_CONFIGURATION
     );
-
->>>>>>> 4a50b195
-    await evmRevert(snap);
   });
 
   it('Check initialization', async () => {
