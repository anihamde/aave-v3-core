--- conflicted
+++ resolved
@@ -1,33 +1,31 @@
 import { expect } from 'chai';
-<<<<<<< HEAD
 import { BigNumberish, utils } from 'ethers';
-import { DRE, evmRevert, evmSnapshot, impersonateAccountsHardhat } from '../helpers/misc-utils';
-import { ZERO_ADDRESS } from '../helpers/constants';
-import { deployMintableERC20 } from '../helpers/contracts-deployments';
-import { ProtocolErrors } from '../helpers/types';
-import {
-  ATokenFactory,
-  MockPoolInheritedFactory,
-  MockReserveInterestRateStrategyFactory,
-  StableDebtToken,
-  StableDebtTokenFactory,
-  VariableDebtTokenFactory,
-} from '../types';
-=======
-import { utils } from 'ethers';
 import { impersonateAccountsHardhat } from '../helpers/misc-utils';
 import { ZERO_ADDRESS } from '../helpers/constants';
->>>>>>> cf96b2f3
 import {
   deployMintableERC20,
   deployMockPoolInherited,
 } from '@aave/deploy-v3/dist/helpers/contract-deployments';
 import { ProtocolErrors } from '../helpers/types';
-import { MockPoolInherited__factory } from '../types';
 import { getFirstSigner } from '@aave/deploy-v3/dist/helpers/utilities/tx';
 import { topUpNonPayableWithEther } from './helpers/utils/funds';
 import { makeSuite, TestEnv } from './helpers/make-suite';
 import { HardhatRuntimeEnvironment } from 'hardhat/types';
+import {
+  evmSnapshot,
+  evmRevert,
+  StableDebtToken__factory,
+  VariableDebtToken__factory,
+  AToken__factory,
+  getFlashLoanLogic,
+  getBridgeLogic,
+  getSupplyLogic,
+  getBorrowLogic,
+  getLiquidationLogic,
+  getEModeLogic,
+  MockPoolInherited__factory,
+} from '@aave/deploy-v3';
+import { MockReserveInterestRateStrategy__factory } from '../types';
 
 declare var hre: HardhatRuntimeEnvironment;
 
@@ -275,16 +273,16 @@
 
     // Deploy new token and implementations
     const mockToken = await deployMintableERC20(['MOCK', 'MOCK', '18']);
-    const stableDebtTokenImplementation = await new StableDebtTokenFactory(
+    const stableDebtTokenImplementation = await new StableDebtToken__factory(
       await getFirstSigner()
     ).deploy(pool.address);
-    const variableDebtTokenImplementation = await new VariableDebtTokenFactory(
+    const variableDebtTokenImplementation = await new VariableDebtToken__factory(
       await getFirstSigner()
     ).deploy(pool.address);
-    const aTokenImplementation = await new ATokenFactory(await getFirstSigner()).deploy(
+    const aTokenImplementation = await new AToken__factory(await getFirstSigner()).deploy(
       pool.address
     );
-    const mockRateStrategy = await new MockReserveInterestRateStrategyFactory(
+    const mockRateStrategy = await new MockReserveInterestRateStrategy__factory(
       await getFirstSigner()
     ).deploy(addressesProvider.address, 0, 0, 0, 0, 0, 0);
 
@@ -366,7 +364,7 @@
     };
 
     const mockPoolImpl = await (
-      await new MockPoolInheritedFactory(libraries, await getFirstSigner()).deploy()
+      await new MockPoolInherited__factory(libraries, await getFirstSigner()).deploy()
     ).deployed();
 
     // Upgrade the Pool
@@ -376,7 +374,7 @@
 
     // Get the Pool instance
     const mockPoolAddress = await addressesProvider.getPool();
-    const mockPool = await MockPoolInheritedFactory.connect(
+    const mockPool = await MockPoolInherited__factory.connect(
       mockPoolAddress,
       await getFirstSigner()
     );
