import { expect } from 'chai';
import { BigNumber, utils } from 'ethers';
import { timeLatest } from '../helpers/misc-utils';
import { MAX_UINT_AMOUNT, ZERO_ADDRESS } from '../helpers/constants';
import { ProtocolErrors, RateMode } from '../helpers/types';
import {
  PriceOracleSentinel,
  PriceOracleSentinel__factory,
  SequencerOracle,
  SequencerOracle__factory,
} from '../types';
import { getFirstSigner } from '@aave/deploy-v3/dist/helpers/utilities/tx';
import { makeSuite, TestEnv } from './helpers/make-suite';
import { convertToCurrencyDecimals } from '../helpers/contracts-helpers';
import { calcExpectedVariableDebtTokenBalance } from './helpers/utils/calculations';
import { getReserveData, getUserData } from './helpers/utils/helpers';
import './helpers/utils/wadraymath';
import { HardhatRuntimeEnvironment } from 'hardhat/types';
import { waitForTx, increaseTime } from '@aave/deploy-v3';

declare var hre: HardhatRuntimeEnvironment;

makeSuite('PriceOracleSentinel', (testEnv: TestEnv) => {
<<<<<<< HEAD
  const { PRICE_ORACLE_SENTINEL_CHECK_FAILED, INVALID_HF } = ProtocolErrors;
=======
  const {
    VL_PRICE_ORACLE_SENTINEL_CHECK_FAILED,
    INVALID_HF,
    CALLER_NOT_POOL_ADMIN,
    PC_CALLER_NOT_RISK_OR_POOL_ADMIN,
  } = ProtocolErrors;
>>>>>>> 73073b47

  let sequencerOracle: SequencerOracle;
  let priceOracleSentinel: PriceOracleSentinel;

  const GRACE_PERIOD = BigNumber.from(60 * 60);

  before(async () => {
    const { addressesProvider, deployer, oracle } = testEnv;

    // Deploy SequencerOracle
    sequencerOracle = await (
      await new SequencerOracle__factory(deployer.signer).deploy()
    ).deployed();

    priceOracleSentinel = await (
      await new PriceOracleSentinel__factory(await getFirstSigner()).deploy(
        addressesProvider.address,
        sequencerOracle.address,
        GRACE_PERIOD
      )
    ).deployed();

    await waitForTx(await addressesProvider.setPriceOracle(oracle.address));
  });

  after(async () => {
    const { aaveOracle, addressesProvider } = testEnv;
    await waitForTx(await addressesProvider.setPriceOracle(aaveOracle.address));
  });

  it('Admin sets a PriceOracleSentinel and activate it for DAI and WETH', async () => {
    const { addressesProvider, poolAdmin } = testEnv;

    expect(
      await addressesProvider
        .connect(poolAdmin.signer)
        .setPriceOracleSentinel(priceOracleSentinel.address)
    )
      .to.emit(addressesProvider, 'PriceOracleSentinelUpdated')
      .withArgs(priceOracleSentinel.address);

    expect(await addressesProvider.getPriceOracleSentinel()).to.be.eq(priceOracleSentinel.address);

    const answer = await sequencerOracle.latestAnswer();
    expect(answer[0]).to.be.eq(false);
    expect(answer[1]).to.be.eq(0);
  });

  it('Pooladmin updates grace period for sentinel', async () => {
    const { poolAdmin } = testEnv;

    const newGracePeriod = 0;

    expect(await priceOracleSentinel.getGracePeriod()).to.be.eq(GRACE_PERIOD);
    expect(await priceOracleSentinel.connect(poolAdmin.signer).setGracePeriod(0))
      .to.emit(priceOracleSentinel, 'GracePeriodUpdated')
      .withArgs(0);
    expect(await priceOracleSentinel.getGracePeriod()).to.be.eq(newGracePeriod);
  });

  it('Risk admin updates grace period for sentinel', async () => {
    const { riskAdmin } = testEnv;

    expect(await priceOracleSentinel.getGracePeriod()).to.be.eq(0);
    expect(await priceOracleSentinel.connect(riskAdmin.signer).setGracePeriod(GRACE_PERIOD))
      .to.emit(priceOracleSentinel, 'GracePeriodUpdated')
      .withArgs(GRACE_PERIOD);
    expect(await priceOracleSentinel.getGracePeriod()).to.be.eq(GRACE_PERIOD);
  });

  it('User tries to set grace period for sentinel', async () => {
    const {
      users: [user],
    } = testEnv;

    expect(await priceOracleSentinel.getGracePeriod()).to.be.eq(GRACE_PERIOD);
    await expect(priceOracleSentinel.connect(user.signer).setGracePeriod(0)).to.be.revertedWith(
      PC_CALLER_NOT_RISK_OR_POOL_ADMIN
    );
    expect(await priceOracleSentinel.getGracePeriod()).to.not.be.eq(0);
  });

  it('Pooladmin update the sequencer oracle', async () => {
    const { poolAdmin } = testEnv;

    const newSequencerOracle = ZERO_ADDRESS;

    expect(await priceOracleSentinel.getSequencerOracle()).to.be.eq(sequencerOracle.address);
    expect(
      await priceOracleSentinel.connect(poolAdmin.signer).setSequencerOracle(newSequencerOracle)
    )
      .to.emit(priceOracleSentinel, 'SequencerOracleUpdated')
      .withArgs(newSequencerOracle);
    expect(await priceOracleSentinel.getSequencerOracle()).to.be.eq(newSequencerOracle);

    expect(
      await priceOracleSentinel
        .connect(poolAdmin.signer)
        .setSequencerOracle(sequencerOracle.address)
    )
      .to.emit(priceOracleSentinel, 'SequencerOracleUpdated')
      .withArgs(sequencerOracle.address);
    expect(await priceOracleSentinel.getSequencerOracle()).to.be.eq(sequencerOracle.address);
  });

  it('User tries to update sequencer oracle', async () => {
    const {
      users: [user],
    } = testEnv;
    const newSequencerOracle = ZERO_ADDRESS;

    expect(await priceOracleSentinel.getSequencerOracle()).to.be.eq(sequencerOracle.address);
    await expect(
      priceOracleSentinel.connect(user.signer).setSequencerOracle(newSequencerOracle)
    ).to.be.revertedWith(CALLER_NOT_POOL_ADMIN);
    expect(await priceOracleSentinel.getSequencerOracle()).to.be.eq(sequencerOracle.address);
  });

  it('Borrow DAI', async () => {
    const {
      dai,
      weth,
      users: [depositor, borrower, borrower2],
      pool,
      oracle,
    } = testEnv;

    //mints DAI to depositor
    await dai
      .connect(depositor.signer)
      ['mint(uint256)'](await convertToCurrencyDecimals(dai.address, '2000'));

    //approve protocol to access depositor wallet
    await dai.connect(depositor.signer).approve(pool.address, MAX_UINT_AMOUNT);

    //user 1 deposits 1000 DAI
    const amountDAItoDeposit = await convertToCurrencyDecimals(dai.address, '2000');
    await pool
      .connect(depositor.signer)
      .deposit(dai.address, amountDAItoDeposit, depositor.address, '0');

    const amountETHtoDeposit = await convertToCurrencyDecimals(weth.address, '0.06775');

    for (let i = 0; i < 2; i++) {
      const borrowers = [borrower, borrower2];
      const currBorrower = borrowers[i];
      //mints WETH to borrower
      await weth.connect(currBorrower.signer)['mint(uint256)'](amountETHtoDeposit);

      //approve protocol to access borrower wallet
      await weth.connect(currBorrower.signer).approve(pool.address, MAX_UINT_AMOUNT);

      //user 2 deposits 1 WETH
      await pool
        .connect(currBorrower.signer)
        .deposit(weth.address, amountETHtoDeposit, currBorrower.address, '0');

      //user 2 borrows
      const userGlobalData = await pool.getUserAccountData(currBorrower.address);
      const daiPrice = await oracle.getAssetPrice(dai.address);

      const amountDAIToBorrow = await convertToCurrencyDecimals(
        dai.address,
        userGlobalData.availableBorrowsBase.div(daiPrice.toString()).percentMul(9500).toString()
      );

      await pool
        .connect(currBorrower.signer)
        .borrow(dai.address, amountDAIToBorrow, RateMode.Variable, '0', currBorrower.address);
    }
  });

  it('Kill sequencer and drop health factor below 1', async () => {
    const {
      dai,
      users: [, borrower],
      pool,
      oracle,
    } = testEnv;

    const daiPrice = await oracle.getAssetPrice(dai.address);
    await oracle.setAssetPrice(dai.address, daiPrice.percentMul(11000));
    const userGlobalData = await pool.getUserAccountData(borrower.address);

    expect(userGlobalData.healthFactor).to.be.lt(utils.parseUnits('1', 18), INVALID_HF);
    const currAnswer = await sequencerOracle.latestAnswer();
    waitForTx(await sequencerOracle.setAnswer(true, currAnswer[1]));
  });

  it('Tries to liquidate borrower when sequencer is down (HF > 0.95) (revert expected)', async () => {
    const {
      pool,
      dai,
      weth,
      users: [, borrower],
      helpersContract,
    } = testEnv;

    await dai['mint(uint256)'](await convertToCurrencyDecimals(dai.address, '1000'));
    await dai.approve(pool.address, MAX_UINT_AMOUNT);

    const userReserveDataBefore = await getUserData(
      pool,
      helpersContract,
      dai.address,
      borrower.address
    );

    const amountToLiquidate = userReserveDataBefore.currentVariableDebt.div(2);
    await expect(
      pool.liquidationCall(weth.address, dai.address, borrower.address, amountToLiquidate, true)
    ).to.be.revertedWith(PRICE_ORACLE_SENTINEL_CHECK_FAILED);
  });

  it('Drop health factor lower', async () => {
    const {
      dai,
      users: [, borrower],
      pool,
      oracle,
    } = testEnv;

    const daiPrice = await oracle.getAssetPrice(dai.address);
    await oracle.setAssetPrice(dai.address, daiPrice.percentMul(11000));
    const userGlobalData = await pool.getUserAccountData(borrower.address);

    expect(userGlobalData.healthFactor).to.be.lt(utils.parseUnits('1', 18), INVALID_HF);
  });

  it('Liquidates borrower when sequencer is down (HF < 0.95)', async () => {
    const {
      pool,
      dai,
      weth,
      users: [, borrower],
      oracle,
      helpersContract,
      deployer,
    } = testEnv;

    await dai['mint(uint256)'](await convertToCurrencyDecimals(dai.address, '1000'));
    await dai.approve(pool.address, MAX_UINT_AMOUNT);

    const daiReserveDataBefore = await getReserveData(helpersContract, dai.address);
    const ethReserveDataBefore = await getReserveData(helpersContract, weth.address);

    const userReserveDataBefore = await getUserData(
      pool,
      helpersContract,
      dai.address,
      borrower.address
    );

    const userWethReserveDataBefore = await getUserData(
      pool,
      helpersContract,
      weth.address,
      borrower.address
    );

    const amountToLiquidate = userReserveDataBefore.currentVariableDebt.div(2);

    const tx = await pool.liquidationCall(
      weth.address,
      dai.address,
      borrower.address,
      amountToLiquidate,
      true
    );

    const userReserveDataAfter = await helpersContract.getUserReserveData(
      dai.address,
      borrower.address
    );

    const userWethReserveDataAfter = await helpersContract.getUserReserveData(
      weth.address,
      borrower.address
    );

    const daiReserveDataAfter = await getReserveData(helpersContract, dai.address);
    const ethReserveDataAfter = await getReserveData(helpersContract, weth.address);

    const collateralPrice = await oracle.getAssetPrice(weth.address);
    const principalPrice = await oracle.getAssetPrice(dai.address);

    const collateralDecimals = (await helpersContract.getReserveConfigurationData(weth.address))
      .decimals;
    const principalDecimals = (await helpersContract.getReserveConfigurationData(dai.address))
      .decimals;

    const expectedCollateralLiquidated = principalPrice
      .mul(amountToLiquidate)
      .percentMul(10500)
      .mul(BigNumber.from(10).pow(collateralDecimals))
      .div(collateralPrice.mul(BigNumber.from(10).pow(principalDecimals)));

    expect(expectedCollateralLiquidated).to.be.closeTo(
      userWethReserveDataBefore.currentATokenBalance.sub(
        userWethReserveDataAfter.currentATokenBalance
      ),
      2,
      'Invalid collateral amount liquidated'
    );

    if (!tx.blockNumber) {
      expect(false, 'Invalid block number');
      return;
    }

    const txTimestamp = BigNumber.from(
      (await hre.ethers.provider.getBlock(tx.blockNumber)).timestamp
    );

    const variableDebtBeforeTx = calcExpectedVariableDebtTokenBalance(
      daiReserveDataBefore,
      userReserveDataBefore,
      txTimestamp
    );

    expect(userReserveDataAfter.currentVariableDebt).to.be.closeTo(
      variableDebtBeforeTx.sub(amountToLiquidate),
      2,
      'Invalid user borrow balance after liquidation'
    );

    expect(daiReserveDataAfter.availableLiquidity).to.be.closeTo(
      daiReserveDataBefore.availableLiquidity.add(amountToLiquidate),
      2,
      'Invalid principal available liquidity'
    );

    //the liquidity index of the principal reserve needs to be bigger than the index before
    expect(daiReserveDataAfter.liquidityIndex).to.be.gte(
      daiReserveDataBefore.liquidityIndex,
      'Invalid liquidity index'
    );

    //the principal APY after a liquidation needs to be lower than the APY before
    expect(daiReserveDataAfter.liquidityRate).to.be.lt(
      daiReserveDataBefore.liquidityRate,
      'Invalid liquidity APY'
    );

    expect(ethReserveDataAfter.availableLiquidity).to.be.closeTo(
      ethReserveDataBefore.availableLiquidity,
      2,
      'Invalid collateral available liquidity'
    );

    expect(
      (await helpersContract.getUserReserveData(weth.address, deployer.address))
        .usageAsCollateralEnabled
    ).to.be.true;
  });

  it('User tries to borrow (revert expected)', async () => {
    const {
      dai,
      weth,
      users: [, , , user],
      pool,
      oracle,
    } = testEnv;

    await weth.connect(user.signer)['mint(uint256)'](utils.parseUnits('0.06775', 18));
    await weth.connect(user.signer).approve(pool.address, MAX_UINT_AMOUNT);
    await pool
      .connect(user.signer)
      .supply(weth.address, utils.parseUnits('0.06775', 18), user.address, 0);

    await expect(
      pool
        .connect(user.signer)
        .borrow(dai.address, utils.parseUnits('100', 18), RateMode.Variable, 0, user.address)
    ).to.be.revertedWith(PRICE_ORACLE_SENTINEL_CHECK_FAILED);
  });

  it('Turn on sequencer', async () => {
    await waitForTx(await sequencerOracle.setAnswer(false, await timeLatest()));
  });

  it('User tries to borrow (revert expected)', async () => {
    const {
      dai,
      weth,
      users: [, , , user],
      pool,
    } = testEnv;

    await weth.connect(user.signer)['mint(uint256)'](utils.parseUnits('0.06775', 18));
    await weth.connect(user.signer).approve(pool.address, MAX_UINT_AMOUNT);
    await pool
      .connect(user.signer)
      .supply(weth.address, utils.parseUnits('0.06775', 18), user.address, 0);

    await expect(
      pool
        .connect(user.signer)
        .borrow(dai.address, utils.parseUnits('100', 18), RateMode.Variable, 0, user.address)
    ).to.be.revertedWith(PRICE_ORACLE_SENTINEL_CHECK_FAILED);
  });

  it('Turn off sequencer + increase time more than grace period', async () => {
    const currAnswer = await sequencerOracle.latestAnswer();
    await waitForTx(await sequencerOracle.setAnswer(true, currAnswer[1]));
    await increaseTime(GRACE_PERIOD.mul(2).toNumber());
  });

  it('User tries to borrow (revert expected)', async () => {
    const {
      dai,
      weth,
      users: [, , , user],
      pool,
    } = testEnv;

    await weth.connect(user.signer)['mint(uint256)'](utils.parseUnits('0.06775', 18));
    await weth.connect(user.signer).approve(pool.address, MAX_UINT_AMOUNT);
    await pool
      .connect(user.signer)
      .supply(weth.address, utils.parseUnits('0.06775', 18), user.address, 0);

    await expect(
      pool
        .connect(user.signer)
        .borrow(dai.address, utils.parseUnits('100', 18), RateMode.Variable, 0, user.address)
    ).to.be.revertedWith(PRICE_ORACLE_SENTINEL_CHECK_FAILED);
  });

  it('Turn on sequencer + increase time past grace period', async () => {
    await waitForTx(await sequencerOracle.setAnswer(false, await timeLatest()));
    await increaseTime(GRACE_PERIOD.mul(2).toNumber());
  });

  it('User tries to borrow', async () => {
    const {
      dai,
      weth,
      users: [, , , user],
      pool,
    } = testEnv;

    await weth.connect(user.signer)['mint(uint256)'](utils.parseUnits('0.06775', 18));
    await weth.connect(user.signer).approve(pool.address, MAX_UINT_AMOUNT);
    await pool
      .connect(user.signer)
      .supply(weth.address, utils.parseUnits('0.06775', 18), user.address, 0);

    await waitForTx(
      await pool
        .connect(user.signer)
        .borrow(dai.address, utils.parseUnits('100', 18), RateMode.Variable, 0, user.address)
    );
  });

  it('Increase health factor', async () => {
    const {
      dai,
      users: [, borrower],
      pool,
      oracle,
    } = testEnv;
    const daiPrice = await oracle.getAssetPrice(dai.address);
    await oracle.setAssetPrice(dai.address, daiPrice.percentMul(9500));
    const userGlobalData = await pool.getUserAccountData(borrower.address);

    expect(userGlobalData.healthFactor).to.be.lt(utils.parseUnits('1', 18), INVALID_HF);
    expect(userGlobalData.healthFactor).to.be.gt(utils.parseUnits('0.95', 18), INVALID_HF);
  });

  it('Liquidates borrower when sequencer is up again', async () => {
    const {
      pool,
      dai,
      weth,
      users: [, , borrower],
      oracle,
      helpersContract,
      deployer,
    } = testEnv;

    await dai['mint(uint256)'](await convertToCurrencyDecimals(dai.address, '1000'));
    await dai.approve(pool.address, MAX_UINT_AMOUNT);

    const daiReserveDataBefore = await getReserveData(helpersContract, dai.address);
    const ethReserveDataBefore = await getReserveData(helpersContract, weth.address);

    const userReserveDataBefore = await getUserData(
      pool,
      helpersContract,
      dai.address,
      borrower.address
    );

    const userWethReserveDataBefore = await getUserData(
      pool,
      helpersContract,
      weth.address,
      borrower.address
    );

    const amountToLiquidate = userReserveDataBefore.currentVariableDebt.div(2);

    // The supply is the same, but there should be a change in who has what. The liquidator should have received what the borrower lost.
    const tx = await pool.liquidationCall(
      weth.address,
      dai.address,
      borrower.address,
      amountToLiquidate,
      true
    );

    const userReserveDataAfter = await helpersContract.getUserReserveData(
      dai.address,
      borrower.address
    );

    const userWethReserveDataAfter = await helpersContract.getUserReserveData(
      weth.address,
      borrower.address
    );

    const userGlobalDataAfter = await pool.getUserAccountData(borrower.address);

    const daiReserveDataAfter = await getReserveData(helpersContract, dai.address);
    const ethReserveDataAfter = await getReserveData(helpersContract, weth.address);

    const collateralPrice = await oracle.getAssetPrice(weth.address);
    const principalPrice = await oracle.getAssetPrice(dai.address);

    const collateralDecimals = (await helpersContract.getReserveConfigurationData(weth.address))
      .decimals;
    const principalDecimals = (await helpersContract.getReserveConfigurationData(dai.address))
      .decimals;

    const expectedCollateralLiquidated = principalPrice
      .mul(amountToLiquidate)
      .percentMul(10500)
      .mul(BigNumber.from(10).pow(collateralDecimals))
      .div(collateralPrice.mul(BigNumber.from(10).pow(principalDecimals)));

    expect(expectedCollateralLiquidated).to.be.closeTo(
      userWethReserveDataBefore.currentATokenBalance.sub(
        userWethReserveDataAfter.currentATokenBalance
      ),
      2,
      'Invalid collateral amount liquidated'
    );

    if (!tx.blockNumber) {
      expect(false, 'Invalid block number');
      return;
    }

    const txTimestamp = BigNumber.from(
      (await hre.ethers.provider.getBlock(tx.blockNumber)).timestamp
    );

    const variableDebtBeforeTx = calcExpectedVariableDebtTokenBalance(
      daiReserveDataBefore,
      userReserveDataBefore,
      txTimestamp
    );

    expect(userReserveDataAfter.currentVariableDebt).to.be.closeTo(
      variableDebtBeforeTx.sub(amountToLiquidate),
      2,
      'Invalid user borrow balance after liquidation'
    );

    expect(daiReserveDataAfter.availableLiquidity).to.be.closeTo(
      daiReserveDataBefore.availableLiquidity.add(amountToLiquidate),
      2,
      'Invalid principal available liquidity'
    );

    //the liquidity index of the principal reserve needs to be bigger than the index before
    expect(daiReserveDataAfter.liquidityIndex).to.be.gte(
      daiReserveDataBefore.liquidityIndex,
      'Invalid liquidity index'
    );

    //the principal APY after a liquidation needs to be lower than the APY before
    expect(daiReserveDataAfter.liquidityRate).to.be.lt(
      daiReserveDataBefore.liquidityRate,
      'Invalid liquidity APY'
    );

    expect(ethReserveDataAfter.availableLiquidity).to.be.closeTo(
      ethReserveDataBefore.availableLiquidity,
      2,
      'Invalid collateral available liquidity'
    );

    expect(
      (await helpersContract.getUserReserveData(weth.address, deployer.address))
        .usageAsCollateralEnabled
    ).to.be.true;
  });
});<|MERGE_RESOLUTION|>--- conflicted
+++ resolved
@@ -21,16 +21,12 @@
 declare var hre: HardhatRuntimeEnvironment;
 
 makeSuite('PriceOracleSentinel', (testEnv: TestEnv) => {
-<<<<<<< HEAD
-  const { PRICE_ORACLE_SENTINEL_CHECK_FAILED, INVALID_HF } = ProtocolErrors;
-=======
   const {
-    VL_PRICE_ORACLE_SENTINEL_CHECK_FAILED,
+    PRICE_ORACLE_SENTINEL_CHECK_FAILED,
     INVALID_HF,
     CALLER_NOT_POOL_ADMIN,
-    PC_CALLER_NOT_RISK_OR_POOL_ADMIN,
+    CALLER_NOT_RISK_OR_POOL_ADMIN,
   } = ProtocolErrors;
->>>>>>> 73073b47
 
   let sequencerOracle: SequencerOracle;
   let priceOracleSentinel: PriceOracleSentinel;
@@ -108,7 +104,7 @@
 
     expect(await priceOracleSentinel.getGracePeriod()).to.be.eq(GRACE_PERIOD);
     await expect(priceOracleSentinel.connect(user.signer).setGracePeriod(0)).to.be.revertedWith(
-      PC_CALLER_NOT_RISK_OR_POOL_ADMIN
+      CALLER_NOT_RISK_OR_POOL_ADMIN
     );
     expect(await priceOracleSentinel.getGracePeriod()).to.not.be.eq(0);
   });
