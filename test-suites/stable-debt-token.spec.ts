--- conflicted
+++ resolved
@@ -161,8 +161,9 @@
     );
 
     const afterDebtBalanceUser1 = await stableDebtToken.balanceOf(user1.address);
-
-    // Calculate debt + interests
+    const afterDebtBalanceUser2 = await stableDebtToken.balanceOf(user2.address);
+
+    // Calculate interests
     const expectedDebtIncreaseUser1 = afterDebtBalanceUser1.sub(
       borrowOnBehalfAmount.add(borrowAmount)
     );
@@ -186,16 +187,11 @@
       rawMintEvents[0]
     ).args;
 
-<<<<<<< HEAD
     expect(expectedDebtIncreaseUser1.add(borrowOnBehalfAmount)).to.be.eq(transferAmount);
     expect(borrowOnBehalfAmount.add(balanceIncrease)).to.be.eq(mintAmount);
     expect(expectedDebtIncreaseUser1).to.be.eq(balanceIncrease);
-=======
-    expect(expectedDebtIncreaseUser1.add(borrowOnBehalfAmount)).to.be.closeTo(transferAmount, 2);
-    expect(borrowOnBehalfAmount).to.be.closeTo(mintAmount, 2);
-    expect(expectedDebtIncreaseUser1).to.be.closeTo(balanceIncrease, 2);
-    expect(afterDebtBalanceUser2.sub(beforeDebtBalanceUser2)).to.be.lt(transferAmount);
->>>>>>> fd308d0f
+    // He should not have any debt? he is borrowing on behalf of someone else
+    expect(afterDebtBalanceUser2).to.be.eq(beforeDebtBalanceUser2);
 
     await evmRevert(snapId);
   });
