--- conflicted
+++ resolved
@@ -63,14 +63,8 @@
   aUsdc: AToken;
   usdc: MintableERC20;
   aave: MintableERC20;
-<<<<<<< HEAD
-  addressesProvider: LendingPoolAddressesProvider;
-  registry: LendingPoolAddressesProviderRegistry;
-=======
   addressesProvider: PoolAddressesProvider;
   registry: PoolAddressesProviderRegistry;
-  wethGateway: WETHGateway;
->>>>>>> 6e299a4a
 }
 
 let buidlerevmSnapshotId: string = '0x1';
@@ -97,14 +91,8 @@
   aUsdc: {} as AToken,
   usdc: {} as MintableERC20,
   aave: {} as MintableERC20,
-<<<<<<< HEAD
-  addressesProvider: {} as LendingPoolAddressesProvider,
-  registry: {} as LendingPoolAddressesProviderRegistry,
-=======
   addressesProvider: {} as PoolAddressesProvider,
   registry: {} as PoolAddressesProviderRegistry,
-  wethGateway: {} as WETHGateway,
->>>>>>> 6e299a4a
 } as TestEnv;
 
 export async function initializeMakeSuite() {
