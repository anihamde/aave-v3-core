--- conflicted
+++ resolved
@@ -250,6 +250,7 @@
       variableDebtContract.connect(user.signer).setIncentivesController(ZERO_ADDRESS)
     ).to.be.revertedWith(CALLER_NOT_POOL_ADMIN);
   });
+  
   it('Check Mint and Transfer events when borrowing on behalf', async () => {
     const {
       pool,
@@ -334,16 +335,8 @@
     const rawMintEvents = tx.logs.filter(
       ({ topics, address }) => topics[0] === mintEventSig && address == variableDebtToken.address
     );
-<<<<<<< HEAD
-    const mintAmount = variableDebtToken.interface.parseLog(rawMintEvents[0]).args.value;
-
-    expect(transferAmount).to.be.closeTo(mintAmount, 2);
-    expect(expectedDebtIncreaseUser1.add(borrowOnBehalfAmount)).to.be.closeTo(transferAmount, 2);
-    expect(expectedDebtIncreaseUser1.add(borrowOnBehalfAmount)).to.be.closeTo(mintAmount, 2);
-    expect(afterDebtBalanceUser2.sub(beforeDebtBalanceUser2)).to.be.lt(transferAmount);
-=======
+
     const parsedMintEvent = variableDebtToken.interface.parseLog(rawMintEvents[0]);
->>>>>>> 0207f5d8
 
     expect(parsedMintEvent.args.value).to.be.closeTo(borrowOnBehalfAmount.add(interest), 2);
     expect(parsedMintEvent.args.balanceIncrease).to.be.closeTo(interest, 2);
