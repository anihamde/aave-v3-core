--- conflicted
+++ resolved
@@ -255,14 +255,10 @@
     const daiVariableDebtTokenAddress = (
       await helpersContract.getReserveTokensAddresses(dai.address)
     ).variableDebtTokenAddress;
-<<<<<<< HEAD
-    const variableDebtContract = VariableDebtToken__factory.connect(
-      daiVariableDebtTokenAddress,
-      deployer.signer
-    );
-=======
-    const variableDebtContract = await getVariableDebtToken(daiVariableDebtTokenAddress);
->>>>>>> 1107015d
+    const variableDebtContract = VariableDebtToken__factory.connect(
+      daiVariableDebtTokenAddress,
+      deployer.signer
+    );
 
     expect(await aclManager.connect(deployer.signer).addPoolAdmin(poolAdmin.address));
 
@@ -284,14 +280,10 @@
     const daiVariableDebtTokenAddress = (
       await helpersContract.getReserveTokensAddresses(dai.address)
     ).variableDebtTokenAddress;
-<<<<<<< HEAD
     const variableDebtContract = VariableDebtToken__factory.connect(
       daiVariableDebtTokenAddress,
       user.signer
     );
-=======
-    const variableDebtContract = await getVariableDebtToken(daiVariableDebtTokenAddress);
->>>>>>> 1107015d
 
     expect(await variableDebtContract.getIncentivesController()).to.not.be.eq(ZERO_ADDRESS);
 
@@ -299,10 +291,7 @@
       variableDebtContract.connect(user.signer).setIncentivesController(ZERO_ADDRESS)
     ).to.be.revertedWith(CALLER_NOT_POOL_ADMIN);
   });
-<<<<<<< HEAD
-
-=======
->>>>>>> 1107015d
+
   it('Check Mint and Transfer events when borrowing on behalf', async () => {
     const snapId = await evmSnapshot();
     const {
@@ -395,9 +384,9 @@
     );
     const mintAmount = variableDebtToken.interface.parseLog(rawMintEvents[0]).args.value;
 
-    expect(transferAmount).to.be.closeTo(mintAmount,2);
-    expect(expectedDebtIncreaseUser1.add(borrowOnBehalfAmount)).to.be.closeTo(transferAmount,2);
-    expect(expectedDebtIncreaseUser1.add(borrowOnBehalfAmount)).to.be.closeTo(mintAmount,2);
+    expect(transferAmount).to.be.closeTo(mintAmount, 2);
+    expect(expectedDebtIncreaseUser1.add(borrowOnBehalfAmount)).to.be.closeTo(transferAmount, 2);
+    expect(expectedDebtIncreaseUser1.add(borrowOnBehalfAmount)).to.be.closeTo(mintAmount, 2);
     expect(afterDebtBalanceUser2.sub(beforeDebtBalanceUser2)).to.be.lt(transferAmount);
 
     await evmRevert(snapId);
